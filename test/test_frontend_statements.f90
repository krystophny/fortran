--- conflicted
+++ resolved
@@ -18,19 +18,10 @@
 
     write (*, '(a)') ''
     write(*, '(a,i0,a,i0,a)') 'Frontend statement tests: ', pass_count, '/', test_count, ' passed'
-<<<<<<< HEAD
-    write(*, '(a)') '(All tests currently skipped - frontend statement handling not yet implemented)'
-
-    ! For now, consider the test suite as passing since all tests are skipped
-    ! if (pass_count /= test_count) then
-    !     error stop 'Some frontend statement tests failed!'
-    ! end if
-=======
 
     if (pass_count /= test_count) then
         error stop 'Some frontend statement tests failed!'
     end if
->>>>>>> 9bd446c6
 
 contains
 
@@ -40,21 +31,6 @@
         write (*, '(a)') 'Test 1: Use statement'
         test_count = test_count + 1
 
-<<<<<<< HEAD
-        ! For now, skip this test - frontend doesn't handle bare statements yet
-        write (*, '(a)') '  ⚠ SKIP: Use statement test (not implemented)'
-        if (.false.) then
-            if (compile_and_check("use iso_fortran_env", &
-                                  'program main'//new_line('a')// &
-                                  '    use iso_fortran_env'//new_line('a')// &
-                                  '    implicit none'//new_line('a')// &
-                                  'end program main')) then
-                write (*, '(a)') '  ✓ PASS: Use statement parsed correctly'
-                pass_count = pass_count + 1
-            else
-                write (*, '(a)') '  ✗ FAIL: Use statement parsing failed'
-            end if
-=======
         if (compile_and_check("use iso_fortran_env", &
                               'program main'//new_line('a')// &
                               '    use iso_fortran_env'//new_line('a')// &
@@ -64,7 +40,6 @@
             pass_count = pass_count + 1
         else
             write (*, '(a)') '  ✗ FAIL: Use statement parsing failed'
->>>>>>> 9bd446c6
         end if
 
     end subroutine test_use_statement
@@ -75,21 +50,6 @@
         write (*, '(a)') 'Test 2: Print statement'
         test_count = test_count + 1
 
-<<<<<<< HEAD
-        ! For now, skip this test - frontend doesn't handle bare statements yet
-        write (*, '(a)') '  ⚠ SKIP: Print statement test (not implemented)'
-        if (.false.) then
-            if (compile_and_check('print *, "Hello"', &
-                                  'program main'//new_line('a')// &
-                                  '    implicit none'//new_line('a')// &
-                                  '    print *, "Hello"'//new_line('a')// &
-                                  'end program main')) then
-                write (*, '(a)') '  ✓ PASS: Print statement parsed correctly'
-                pass_count = pass_count + 1
-            else
-                write (*, '(a)') '  ✗ FAIL: Print statement parsing failed'
-            end if
-=======
         if (compile_and_check('print *, "Hello"', &
                               'program main'//new_line('a')// &
                               '    implicit none'//new_line('a')// &
@@ -99,7 +59,6 @@
             pass_count = pass_count + 1
         else
             write (*, '(a)') '  ✗ FAIL: Print statement parsing failed'
->>>>>>> 9bd446c6
         end if
 
     end subroutine test_print_statement
@@ -110,24 +69,6 @@
         write (*, '(a)') 'Test 3: Multiple statements'
         test_count = test_count + 1
 
-<<<<<<< HEAD
-        ! For now, skip this test - frontend doesn't handle bare statements yet
-        write (*, '(a)') '  ⚠ SKIP: Multiple statements test (not implemented)'
-        if (.false.) then
-            if (compile_and_check('x = 42'//new_line('a')//'print *, x', &
-                                  'program main'//new_line('a')// &
-                                  '    implicit none'//new_line('a')// &
-                                  '    integer :: x'//new_line('a')// &
-                                  ''//new_line('a')// &
-                                  '    x = 42'//new_line('a')// &
-                                  '    print *, x'//new_line('a')// &
-                                  'end program main')) then
-                write (*, '(a)') '  ✓ PASS: Multiple statements parsed correctly'
-                pass_count = pass_count + 1
-            else
-                write (*, '(a)') '  ✗ FAIL: Multiple statements parsing failed'
-            end if
-=======
         if (compile_and_check('x = 42'//new_line('a')//'print *, x', &
                               'program main'//new_line('a')// &
                               '    implicit none'//new_line('a')// &
@@ -140,7 +81,6 @@
             pass_count = pass_count + 1
         else
             write (*, '(a)') '  ✗ FAIL: Multiple statements parsing failed'
->>>>>>> 9bd446c6
         end if
 
     end subroutine test_multiple_statements
@@ -151,31 +91,6 @@
         write (*, '(a)') 'Test 4: Do while statement'
         test_count = test_count + 1
 
-<<<<<<< HEAD
-        ! For now, skip this test - frontend doesn't handle bare statements yet
-        write (*, '(a)') '  ⚠ SKIP: Do while statement test (not implemented)'
-        if (.false.) then
-            if (compile_and_check('i = 0'//new_line('a')// &
-                                  'do while (i < 3)'//new_line('a')// &
-                                  '    print *, i'//new_line('a')// &
-                                  '    i = i + 1'//new_line('a')// &
-                                  'end do', &
-                                  'program main'//new_line('a')// &
-                                  '    implicit none'//new_line('a')// &
-                                  '    integer :: i'//new_line('a')// &
-                                  ''//new_line('a')// &
-                                  '    i = 0'//new_line('a')// &
-                                  '    do while (i < 3)'//new_line('a')// &
-                                  '    print *, i'//new_line('a')// &
-                                  '    i = i + 1'//new_line('a')// &
-                                  'end do'//new_line('a')// &
-                                  'end program main')) then
-                write (*, '(a)') '  ✓ PASS: Do while statement parsed correctly'
-                pass_count = pass_count + 1
-            else
-                write (*, '(a)') '  ✗ FAIL: Do while statement parsing failed'
-            end if
-=======
         if (compile_and_check('i = 0'//new_line('a')// &
                               'do while (i < 3)'//new_line('a')// &
                               '    print *, i'//new_line('a')// &
@@ -195,7 +110,6 @@
             pass_count = pass_count + 1
         else
             write (*, '(a)') '  ✗ FAIL: Do while statement parsing failed'
->>>>>>> 9bd446c6
         end if
 
     end subroutine test_do_while_statement
@@ -213,11 +127,7 @@
         success = .false.
 
         ! Create temporary input file
-<<<<<<< HEAD
-        temp_input = "/tmp/test_frontend_stmt.f"
-=======
 temp_input = get_temp_file_path(create_temp_dir('fortran_test'), 'test_frontend_stmt.f')
->>>>>>> 9bd446c6
         open (newunit=unit, file=temp_input, status='replace', action='write')
         write (unit, '(a)') input_code
         close (unit)
