program test_cli_system
<<<<<<< HEAD
  use, intrinsic :: iso_fortran_env, only: error_unit
  use cache, only: get_cache_dir
  use temp_utils, only: temp_dir_manager
  implicit none
  
  character(len=512) :: command
  character(len=:), allocatable :: test_file
  character(len=1024) :: output_file, expected_output
  integer :: exit_code, unit, iostat
  logical :: test_passed
  type(temp_dir_manager) :: main_temp_mgr
  
  print *, '=== System CLI Tests ==='
  print *
  
  ! Create test file
  call create_test_file()
  
  ! Test 1: No arguments (should show help)
  call test_no_arguments()
  
  ! Test 2: --help flag
  call test_help_flag()
  
  ! Test 3: -h flag  
  call test_h_flag()
  
  ! Test 4: Basic execution
  call test_basic_execution()
  
  ! Test 5: -v flag
  call test_v_flag()
  
  ! Test 6: -vv flag
  call test_vv_flag()
  
  ! Test 7: --verbose flag (no argument)
  call test_verbose_flag()
  
  ! Test 8: --verbose 1
  call test_verbose_1()
  
  ! Test 9: --verbose 2
  call test_verbose_2()
  
  ! Test 10: --cache-dir
  call test_cache_dir()
  
  ! Test 11: --config-dir
  call test_config_dir()
  
  ! Test 12: Invalid arguments
  call test_invalid_arguments()
  
  ! Test 13: .f file execution
  call test_f_file_execution()
  
  ! Test 14: Invalid file extension
  call test_invalid_extension()
  
  ! Test 15: --flag option
  call test_flag_option()
  
  ! Cleanup
  call cleanup_test_files()
  
  print *
  print *, 'All system CLI tests passed!'
  
contains

  subroutine create_test_file()
    integer :: unit
    
    ! Create unique filename in temp directory
    call main_temp_mgr%create('test_cli_sys')
    call main_temp_mgr%get_file_path('test_cli_system.f90', test_file)
    
    open(newunit=unit, file=test_file, status='replace')
    write(unit, '(a)') 'program test_cli_system'
    write(unit, '(a)') '  implicit none'
    write(unit, '(a)') '  print *, "CLI System Test Output"'
    write(unit, '(a)') 'end program test_cli_system'
    close(unit)
    
    print *, 'Created test file: ', trim(test_file)
  end subroutine create_test_file

  subroutine test_no_arguments()
    type(temp_dir_manager) :: temp_mgr
    character(len=:), allocatable :: output_file, exit_file
    
    print *, 'Test 1: No arguments (should show help)'
    
    call temp_mgr%create('test_no_args')
    call temp_mgr%get_file_path('cli_test_output.txt', output_file)
    call temp_mgr%get_file_path('cli_test_exit.txt', exit_file)
    
    command = 'fpm run fortran -- > "' // output_file // '" 2>&1; echo $? > "' // exit_file // '"'
    call execute_command_line(command)
    
    call check_help_output(output_file, test_passed)
    call check_exit_code(exit_file, 0, test_passed)
    
    if (.not. test_passed) then
      write(error_unit, *) 'FAIL: No arguments test failed'
      stop 1
    end if
    
    print *, 'PASS: No arguments shows help'
    print *
  end subroutine test_no_arguments

  subroutine test_help_flag()
    print *, 'Test 2: --help flag'
    
    command = 'fpm run fortran -- --help > /tmp/cli_test_output.txt 2>&1; echo $? > /tmp/cli_test_exit.txt'
    call execute_command_line(command)
    
    call check_help_output('/tmp/cli_test_output.txt', test_passed)
    call check_exit_code('/tmp/cli_test_exit.txt', 0, test_passed)
    
    if (.not. test_passed) then
      write(error_unit, *) 'FAIL: --help flag test failed'
      stop 1
    end if
    
    print *, 'PASS: --help flag works'
    print *
  end subroutine test_help_flag

  subroutine test_h_flag()
    print *, 'Test 3: -h flag'
    
    command = 'fpm run fortran -- -h > /tmp/cli_test_output.txt 2>&1; echo $? > /tmp/cli_test_exit.txt'
    call execute_command_line(command)
    
    call check_help_output('/tmp/cli_test_output.txt', test_passed)
    call check_exit_code('/tmp/cli_test_exit.txt', 0, test_passed)
    
    if (.not. test_passed) then
      write(error_unit, *) 'FAIL: -h flag test failed'
      stop 1
    end if
    
    print *, 'PASS: -h flag works'
    print *
  end subroutine test_h_flag

  subroutine test_basic_execution()
    type(temp_dir_manager) :: temp_mgr
    character(len=:), allocatable :: output_file, exit_file
    
    print *, 'Test 4: Basic execution'
    
    call temp_mgr%create('test_basic_exec')
    call temp_mgr%get_file_path('cli_test_output.txt', output_file)
    call temp_mgr%get_file_path('cli_test_exit.txt', exit_file)
    
    command = 'fpm run fortran -- "' // trim(test_file) // '" > "' // output_file // &
              '" 2>&1; echo $? > "' // exit_file // '"'
    print *, 'Executing command: ', trim(command)
    call execute_command_line(command)
    
    ! Debug: Show what was actually captured
    call debug_output_file(output_file)
    
    call check_program_output(output_file, 'CLI System Test Output', test_passed)
    call check_exit_code(exit_file, 0, test_passed)
    
    if (.not. test_passed) then
      write(error_unit, *) 'FAIL: Basic execution test failed'
      stop 1
    end if
    
    print *, 'PASS: Basic execution works'
    print *
  end subroutine test_basic_execution

  subroutine test_v_flag()
    print *, 'Test 5: -v flag (cold and warm cache)'
    
    ! Test 5a: Cold cache (clean build)
    print *, '  Test 5a: Cold cache behavior'
    block
      character(len=256) :: cache_dir, basename
      integer :: last_slash, last_dot
      
      cache_dir = get_cache_dir()
      
      ! Extract basename without extension from test_file
      last_slash = index(test_file, '/', back=.true.)
      last_dot = index(test_file, '.', back=.true.)
      if (last_dot > last_slash) then
        basename = test_file(last_slash+1:last_dot-1)
      else
        basename = test_file(last_slash+1:)
      end if
      
      ! Remove all cache entries for this specific test file
      call execute_command_line('rm -rf "' // trim(cache_dir) // '"/*' // trim(basename) // '*')
    end block
    
    command = 'fpm run fortran -- -v ' // trim(test_file) // &
              ' > /tmp/cli_test_output_cold.txt 2>&1; echo $? > /tmp/cli_test_exit.txt'
    call execute_command_line(command)
    
    call check_program_output('/tmp/cli_test_output_cold.txt', 'CLI System Test Output', test_passed)
    call check_cold_cache_verbose('/tmp/cli_test_output_cold.txt', test_passed)
    call check_exit_code('/tmp/cli_test_exit.txt', 0, test_passed)
    
    if (.not. test_passed) then
      write(error_unit, *) 'FAIL: -v flag cold cache test failed'
      stop 1
    end if
    print *, '  PASS: Cold cache shows build output'
    
    ! Test 5b: Warm cache (should use existing build)
    print *, '  Test 5b: Warm cache behavior'
    command = 'fpm run fortran -- -v ' // trim(test_file) // &
              ' > /tmp/cli_test_output_warm.txt 2>&1; echo $? > /tmp/cli_test_exit.txt'
    call execute_command_line(command)
    
    call check_program_output('/tmp/cli_test_output_warm.txt', 'CLI System Test Output', test_passed)
    call check_warm_cache_verbose('/tmp/cli_test_output_warm.txt', test_passed)
    call check_exit_code('/tmp/cli_test_exit.txt', 0, test_passed)
    
    if (.not. test_passed) then
      write(error_unit, *) 'FAIL: -v flag warm cache test failed'
      stop 1
    end if
    print *, '  PASS: Warm cache shows cache hit'
    
    print *, 'PASS: -v flag works for both cache states'
    print *
  end subroutine test_v_flag

  subroutine test_vv_flag()
    print *, 'Test 6: -vv flag'
    
    command = 'fpm run fortran -- -vv ' // trim(test_file) // &
              ' > /tmp/cli_test_output.txt 2>&1; echo $? > /tmp/cli_test_exit.txt'
    call execute_command_line(command)
    
    call check_program_output('/tmp/cli_test_output.txt', 'CLI System Test Output', test_passed)
    call check_verbose_output('/tmp/cli_test_output.txt', 2, test_passed)
    call check_exit_code('/tmp/cli_test_exit.txt', 0, test_passed)
    
    if (.not. test_passed) then
      write(error_unit, *) 'FAIL: -vv flag test failed'
      stop 1
    end if
    
    print *, 'PASS: -vv flag works'
    print *
  end subroutine test_vv_flag

  subroutine test_verbose_flag()
    print *, 'Test 7: --verbose flag (no argument)'
    
    command = 'fpm run fortran -- --verbose ' // trim(test_file) // &
              ' > /tmp/cli_test_output.txt 2>&1; echo $? > /tmp/cli_test_exit.txt'
    call execute_command_line(command)
    
    call check_program_output('/tmp/cli_test_output.txt', 'CLI System Test Output', test_passed)
    call check_verbose_output('/tmp/cli_test_output.txt', 1, test_passed)
    call check_exit_code('/tmp/cli_test_exit.txt', 0, test_passed)
    
    if (.not. test_passed) then
      write(error_unit, *) 'FAIL: --verbose flag test failed'
      stop 1
    end if
    
    print *, 'PASS: --verbose flag works'
    print *
  end subroutine test_verbose_flag

  subroutine test_verbose_1()
    print *, 'Test 8: --verbose 1'
    
    command = 'fpm run fortran -- --verbose 1 ' // trim(test_file) // &
              ' > /tmp/cli_test_output.txt 2>&1; echo $? > /tmp/cli_test_exit.txt'
    call execute_command_line(command)
    
    call check_program_output('/tmp/cli_test_output.txt', 'CLI System Test Output', test_passed)
    call check_verbose_output('/tmp/cli_test_output.txt', 1, test_passed)
    call check_exit_code('/tmp/cli_test_exit.txt', 0, test_passed)
    
    if (.not. test_passed) then
      write(error_unit, *) 'FAIL: --verbose 1 test failed'
      stop 1
    end if
    
    print *, 'PASS: --verbose 1 works'
    print *
  end subroutine test_verbose_1

  subroutine test_verbose_2()
    print *, 'Test 9: --verbose 2'
    
    command = 'fpm run fortran -- --verbose 2 ' // trim(test_file) // &
              ' > /tmp/cli_test_output.txt 2>&1; echo $? > /tmp/cli_test_exit.txt'
    call execute_command_line(command)
    
    call check_program_output('/tmp/cli_test_output.txt', 'CLI System Test Output', test_passed)
    call check_verbose_output('/tmp/cli_test_output.txt', 2, test_passed)
    call check_exit_code('/tmp/cli_test_exit.txt', 0, test_passed)
    
    if (.not. test_passed) then
      write(error_unit, *) 'FAIL: --verbose 2 test failed'
      stop 1
    end if
    
    print *, 'PASS: --verbose 2 works'
    print *
  end subroutine test_verbose_2

  subroutine test_cache_dir()
    print *, 'Test 10: --cache-dir'
    
    command = 'fpm run fortran -- --cache-dir /tmp/custom_cache ' // trim(test_file) // &
              ' > /tmp/cli_test_output.txt 2>&1; echo $? > /tmp/cli_test_exit.txt'
    call execute_command_line(command)
    
    call check_program_output('/tmp/cli_test_output.txt', 'CLI System Test Output', test_passed)
    call check_exit_code('/tmp/cli_test_exit.txt', 0, test_passed)
    
    ! Check that custom cache directory was created
    call check_directory_exists('/tmp/custom_cache', test_passed)
    
    if (.not. test_passed) then
      write(error_unit, *) 'FAIL: --cache-dir test failed'
      stop 1
    end if
    
    print *, 'PASS: --cache-dir works'
    print *
  end subroutine test_cache_dir

  subroutine test_config_dir()
    print *, 'Test 11: --config-dir'
    
    ! Create a custom config directory with registry
    call execute_command_line('mkdir -p /tmp/custom_config')
    call execute_command_line('cp registry.toml /tmp/custom_config/')
    
    command = 'fpm run fortran -- --config-dir /tmp/custom_config ' // trim(test_file) // &
              ' > /tmp/cli_test_output.txt 2>&1; echo $? > /tmp/cli_test_exit.txt'
    call execute_command_line(command)
    
    call check_program_output('/tmp/cli_test_output.txt', 'CLI System Test Output', test_passed)
    call check_exit_code('/tmp/cli_test_exit.txt', 0, test_passed)
    
    if (.not. test_passed) then
      write(error_unit, *) 'FAIL: --config-dir test failed'
      stop 1
    end if
    
    print *, 'PASS: --config-dir works'
=======
    use, intrinsic :: iso_fortran_env, only: error_unit
    use cache, only: get_cache_dir
    use temp_utils, only: temp_dir_manager
    implicit none

    character(len=512) :: command, test_file
    character(len=1024) :: output_file, expected_output
    integer :: exit_code, unit, iostat
    logical :: test_passed
    type(temp_dir_manager) :: main_temp_mgr

    print *, '=== System CLI Tests ==='
>>>>>>> 9bd446c6
    print *

    ! Create test file
    call create_test_file()

    ! Test 1: No arguments (should show help)
    call test_no_arguments()

    ! Test 2: --help flag
    call test_help_flag()

    ! Test 3: -h flag
    call test_h_flag()

    ! Test 4: Basic execution
    call test_basic_execution()

    ! Test 5: -v flag
    call test_v_flag()

    ! Test 6: -vv flag
    call test_vv_flag()

    ! Test 7: --verbose flag (no argument)
    call test_verbose_flag()

    ! Test 8: --verbose 1
    call test_verbose_1()

    ! Test 9: --verbose 2
    call test_verbose_2()

    ! Test 10: --cache-dir
    call test_cache_dir()

    ! Test 11: --config-dir
    call test_config_dir()

    ! Test 12: Invalid arguments
    call test_invalid_arguments()

    ! Test 13: .f file execution
    call test_f_file_execution()

    ! Test 14: Invalid file extension
    call test_invalid_extension()

    ! Test 15: --flag option
    call test_flag_option()

    ! Cleanup
    call cleanup_test_files()

    print *
    print *, 'All system CLI tests passed!'

contains

    subroutine create_test_file()
        integer :: unit

        ! Create unique filename in temp directory
        call main_temp_mgr%create('test_cli_sys')
        test_file = main_temp_mgr%get_file_path('test_cli_system.f90')

        open (newunit=unit, file=test_file, status='replace')
        write (unit, '(a)') 'program test_cli_system'
        write (unit, '(a)') '  implicit none'
        write (unit, '(a)') '  print *, "CLI System Test Output"'
        write (unit, '(a)') 'end program test_cli_system'
        close (unit)

        print *, 'Created test file: ', trim(test_file)
    end subroutine create_test_file

    subroutine test_no_arguments()
        type(temp_dir_manager) :: temp_mgr
        character(len=:), allocatable :: output_file, exit_file

        print *, 'Test 1: No arguments (should show help)'

        call temp_mgr%create('test_no_args')
        output_file = temp_mgr%get_file_path('cli_test_output.txt')
        exit_file = temp_mgr%get_file_path('cli_test_exit.txt')

  command = 'fpm run fortran -- > "'//output_file//'" 2>&1; echo $? > "'//exit_file//'"'
        call execute_command_line(command)

        call check_help_output(output_file, test_passed)
        call check_exit_code(exit_file, 0, test_passed)

        if (.not. test_passed) then
            write (error_unit, *) 'FAIL: No arguments test failed'
            stop 1
        end if

        print *, 'PASS: No arguments shows help'
        print *
    end subroutine test_no_arguments

    subroutine test_help_flag()
        type(temp_dir_manager) :: temp_mgr
        character(len=:), allocatable :: output_file, exit_file

        print *, 'Test 2: --help flag'

        call temp_mgr%create('test_help')
        output_file = temp_mgr%get_file_path('cli_test_output.txt')
        exit_file = temp_mgr%get_file_path('cli_test_exit.txt')

    command = 'fpm run fortran -- --help > "' // output_file // '" 2>&1; echo $? > "' // exit_file // '"'
        call execute_command_line(command)

        call check_help_output(output_file, test_passed)
        call check_exit_code(exit_file, 0, test_passed)

        if (.not. test_passed) then
            write (error_unit, *) 'FAIL: --help flag test failed'
            stop 1
        end if

        print *, 'PASS: --help flag works'
        print *
    end subroutine test_help_flag

    subroutine test_h_flag()
        type(temp_dir_manager) :: temp_mgr
        character(len=:), allocatable :: output_file, exit_file

        print *, 'Test 3: -h flag'

        call temp_mgr%create('test_h')
        output_file = temp_mgr%get_file_path('cli_test_output.txt')
        exit_file = temp_mgr%get_file_path('cli_test_exit.txt')

    command = 'fpm run fortran -- -h > "' // output_file // '" 2>&1; echo $? > "' // exit_file // '"'
        call execute_command_line(command)

        call check_help_output(output_file, test_passed)
        call check_exit_code(exit_file, 0, test_passed)

        if (.not. test_passed) then
            write (error_unit, *) 'FAIL: -h flag test failed'
            stop 1
        end if

        print *, 'PASS: -h flag works'
        print *
    end subroutine test_h_flag

    subroutine test_basic_execution()
        type(temp_dir_manager) :: temp_mgr
        character(len=:), allocatable :: output_file, exit_file

        print *, 'Test 4: Basic execution'

        call temp_mgr%create('test_basic_exec')
        output_file = temp_mgr%get_file_path('cli_test_output.txt')
        exit_file = temp_mgr%get_file_path('cli_test_exit.txt')

        command = 'fpm run fortran -- "'//trim(test_file)//'" > "'//output_file// &
                  '" 2>&1; echo $? > "'//exit_file//'"'
        print *, 'Executing command: ', trim(command)
        call execute_command_line(command)

        ! Debug: Show what was actually captured
        call debug_output_file(output_file)

        call check_program_output(output_file, 'CLI System Test Output', test_passed)
        call check_exit_code(exit_file, 0, test_passed)

        if (.not. test_passed) then
            write (error_unit, *) 'FAIL: Basic execution test failed'
            stop 1
        end if

        print *, 'PASS: Basic execution works'
        print *
    end subroutine test_basic_execution

    subroutine test_v_flag()
        type(temp_dir_manager) :: temp_mgr

        print *, 'Test 5: -v flag (cold and warm cache)'

        ! Test 5a: Cold cache (clean build)
        print *, '  Test 5a: Cold cache behavior'
        block
            character(len=256) :: cache_dir, basename
            integer :: last_slash, last_dot

            cache_dir = get_cache_dir()

            ! Extract basename without extension from test_file
            last_slash = index(test_file, '/', back=.true.)
            last_dot = index(test_file, '.', back=.true.)
            if (last_dot > last_slash) then
                basename = test_file(last_slash + 1:last_dot - 1)
            else
                basename = test_file(last_slash + 1:)
            end if

            ! Remove all cache entries for this specific test file
      call execute_command_line('rm -rf "'//trim(cache_dir)//'"/*'//trim(basename)//'*')
        end block

        call temp_mgr%create('test_v_flag')

        command = 'fpm run fortran -- -v '//trim(test_file)// &
   ' > "'//temp_mgr%get_file_path('cli_test_output_cold.txt')//'" 2>&1; echo $? > "'// &
                  temp_mgr%get_file_path('cli_test_exit.txt')//'"'
        call execute_command_line(command)

    call check_program_output(temp_mgr%get_file_path('cli_test_output_cold.txt'), 'CLI System Test Output', test_passed)
    call check_cold_cache_verbose(temp_mgr%get_file_path('cli_test_output_cold.txt'), test_passed)
       call check_exit_code(temp_mgr%get_file_path('cli_test_exit.txt'), 0, test_passed)

        if (.not. test_passed) then
            write (error_unit, *) 'FAIL: -v flag cold cache test failed'
            stop 1
        end if
        print *, '  PASS: Cold cache shows build output'

        ! Test 5b: Warm cache (should use existing build)
        print *, '  Test 5b: Warm cache behavior'
        command = 'fpm run fortran -- -v '//trim(test_file)// &
   ' > "'//temp_mgr%get_file_path('cli_test_output_warm.txt')//'" 2>&1; echo $? > "'// &
                  temp_mgr%get_file_path('cli_test_exit.txt')//'"'
        call execute_command_line(command)

    call check_program_output(temp_mgr%get_file_path('cli_test_output_warm.txt'), 'CLI System Test Output', test_passed)
    call check_warm_cache_verbose(temp_mgr%get_file_path('cli_test_output_warm.txt'), test_passed)
       call check_exit_code(temp_mgr%get_file_path('cli_test_exit.txt'), 0, test_passed)

        if (.not. test_passed) then
            write (error_unit, *) 'FAIL: -v flag warm cache test failed'
            stop 1
        end if
        print *, '  PASS: Warm cache shows cache hit'

        print *, 'PASS: -v flag works for both cache states'
        print *
    end subroutine test_v_flag

    subroutine test_vv_flag()
        type(temp_dir_manager) :: temp_mgr
        character(len=:), allocatable :: output_file, exit_file

        print *, 'Test 6: -vv flag'

        call temp_mgr%create('test_vv')
        output_file = temp_mgr%get_file_path('cli_test_output.txt')
        exit_file = temp_mgr%get_file_path('cli_test_exit.txt')

        command = 'fpm run fortran -- -vv '//trim(test_file)// &
                  ' > "'//output_file//'" 2>&1; echo $? > "'//exit_file//'"'
        call execute_command_line(command)

        call check_program_output(output_file, 'CLI System Test Output', test_passed)
        call check_verbose_output(output_file, 2, test_passed)
        call check_exit_code(exit_file, 0, test_passed)

        if (.not. test_passed) then
            write (error_unit, *) 'FAIL: -vv flag test failed'
            stop 1
        end if

        print *, 'PASS: -vv flag works'
        print *
    end subroutine test_vv_flag

    subroutine test_verbose_flag()
        type(temp_dir_manager) :: temp_mgr
        character(len=:), allocatable :: output_file, exit_file

        print *, 'Test 7: --verbose flag (no argument)'

        call temp_mgr%create('test_verbose')
        output_file = temp_mgr%get_file_path('cli_test_output.txt')
        exit_file = temp_mgr%get_file_path('cli_test_exit.txt')

        command = 'fpm run fortran -- --verbose '//trim(test_file)// &
                  ' > "'//output_file//'" 2>&1; echo $? > "'//exit_file//'"'
        call execute_command_line(command)

        call check_program_output(output_file, 'CLI System Test Output', test_passed)
        call check_verbose_output(output_file, 1, test_passed)
        call check_exit_code(exit_file, 0, test_passed)

        if (.not. test_passed) then
            write (error_unit, *) 'FAIL: --verbose flag test failed'
            stop 1
        end if

        print *, 'PASS: --verbose flag works'
        print *
    end subroutine test_verbose_flag

    subroutine test_verbose_1()
        type(temp_dir_manager) :: temp_mgr
        character(len=:), allocatable :: output_file, exit_file

        print *, 'Test 8: --verbose 1'

        call temp_mgr%create('test_verbose1')
        output_file = temp_mgr%get_file_path('cli_test_output.txt')
        exit_file = temp_mgr%get_file_path('cli_test_exit.txt')

        command = 'fpm run fortran -- --verbose 1 '//trim(test_file)// &
                  ' > "'//output_file//'" 2>&1; echo $? > "'//exit_file//'"'
        call execute_command_line(command)

        call check_program_output(output_file, 'CLI System Test Output', test_passed)
        call check_verbose_output(output_file, 1, test_passed)
        call check_exit_code(exit_file, 0, test_passed)

        if (.not. test_passed) then
            write (error_unit, *) 'FAIL: --verbose 1 test failed'
            stop 1
        end if

        print *, 'PASS: --verbose 1 works'
        print *
    end subroutine test_verbose_1

    subroutine test_verbose_2()
        type(temp_dir_manager) :: temp_mgr
        character(len=:), allocatable :: output_file, exit_file

        print *, 'Test 9: --verbose 2'

        call temp_mgr%create('test_verbose2')
        output_file = temp_mgr%get_file_path('cli_test_output.txt')
        exit_file = temp_mgr%get_file_path('cli_test_exit.txt')

        command = 'fpm run fortran -- --verbose 2 '//trim(test_file)// &
                  ' > "'//output_file//'" 2>&1; echo $? > "'//exit_file//'"'
        call execute_command_line(command)

        call check_program_output(output_file, 'CLI System Test Output', test_passed)
        call check_verbose_output(output_file, 2, test_passed)
        call check_exit_code(exit_file, 0, test_passed)

        if (.not. test_passed) then
            write (error_unit, *) 'FAIL: --verbose 2 test failed'
            stop 1
        end if

        print *, 'PASS: --verbose 2 works'
        print *
    end subroutine test_verbose_2

    subroutine test_cache_dir()
        type(temp_dir_manager) :: temp_mgr
        character(len=:), allocatable :: output_file, exit_file, custom_cache_dir

        print *, 'Test 10: --cache-dir'

        call temp_mgr%create('test_cache_dir')
        output_file = temp_mgr%get_file_path('cli_test_output.txt')
        exit_file = temp_mgr%get_file_path('cli_test_exit.txt')
        custom_cache_dir = temp_mgr%get_file_path('custom_cache')

    command = 'fpm run fortran -- --cache-dir "' // custom_cache_dir // '" ' // trim(test_file) // &
                  ' > "'//output_file//'" 2>&1; echo $? > "'//exit_file//'"'
        call execute_command_line(command)

        call check_program_output(output_file, 'CLI System Test Output', test_passed)
        call check_exit_code(exit_file, 0, test_passed)

        ! Check that custom cache directory was created
        call check_directory_exists(custom_cache_dir, test_passed)

        if (.not. test_passed) then
            write (error_unit, *) 'FAIL: --cache-dir test failed'
            stop 1
        end if

        print *, 'PASS: --cache-dir works'
        print *
    end subroutine test_cache_dir

    subroutine test_config_dir()
        type(temp_dir_manager) :: temp_mgr
        character(len=:), allocatable :: output_file, exit_file, custom_config_dir

        print *, 'Test 11: --config-dir'

        call temp_mgr%create('test_config_dir')
        output_file = temp_mgr%get_file_path('cli_test_output.txt')
        exit_file = temp_mgr%get_file_path('cli_test_exit.txt')
        custom_config_dir = temp_mgr%get_file_path('custom_config')

        ! Create a custom config directory with registry
        call execute_command_line('mkdir -p "'//custom_config_dir//'"')
        call execute_command_line('cp registry.toml "'//custom_config_dir//'"/')

    command = 'fpm run fortran -- --config-dir "' // custom_config_dir // '" ' // trim(test_file) // &
                  ' > "'//output_file//'" 2>&1; echo $? > "'//exit_file//'"'
        call execute_command_line(command)

        call check_program_output(output_file, 'CLI System Test Output', test_passed)
        call check_exit_code(exit_file, 0, test_passed)

        if (.not. test_passed) then
            write (error_unit, *) 'FAIL: --config-dir test failed'
            stop 1
        end if

        print *, 'PASS: --config-dir works'
        print *
    end subroutine test_config_dir

    subroutine test_invalid_arguments()
        type(temp_dir_manager) :: temp_mgr
        character(len=:), allocatable :: output_file, exit_file

        print *, 'Test 12: Invalid arguments'

        call temp_mgr%create('test_invalid_args')
        output_file = temp_mgr%get_file_path('cli_test_output.txt')
        exit_file = temp_mgr%get_file_path('cli_test_exit.txt')

        ! Test missing cache directory argument
        command = 'fpm run fortran -- --cache-dir > "'//output_file//'" 2>&1; '// &
                  'echo $? > "'//exit_file//'"'
        call execute_command_line(command)

        call check_help_output(output_file, test_passed)
        call check_exit_code(exit_file, 0, test_passed)

        if (.not. test_passed) then
            write (error_unit, *) 'FAIL: Invalid arguments test failed'
            stop 1
        end if

        print *, 'PASS: Invalid arguments handled correctly'
        print *
    end subroutine test_invalid_arguments

    subroutine check_help_output(output_file, passed)
        character(len=*), intent(in) :: output_file
        logical, intent(out) :: passed
        character(len=512) :: line
        integer :: unit, iostat
        logical :: found_usage

        passed = .false.
        found_usage = .false.

        open (newunit=unit, file=output_file, status='old', iostat=iostat)
        if (iostat /= 0) then
            write (error_unit, *) 'Error: Cannot open output file: ', trim(output_file)
            return
        end if

        do
            read (unit, '(a)', iostat=iostat) line
            if (iostat /= 0) exit

            if (index(line, 'Usage: fortran') > 0) then
                found_usage = .true.
                exit
            end if
        end do

        close (unit)

        if (found_usage) then
            passed = .true.
        else
            write (error_unit, *) 'Error: Help output not found in ', trim(output_file)
        end if

    end subroutine check_help_output

    subroutine check_program_output(output_file, expected, passed)
        character(len=*), intent(in) :: output_file, expected
        logical, intent(out) :: passed
        character(len=512) :: line
        integer :: unit, iostat
        logical :: found_output

        passed = .false.
        found_output = .false.

        open (newunit=unit, file=output_file, status='old', iostat=iostat)
        if (iostat /= 0) then
            write (error_unit, *) 'Error: Cannot open output file: ', trim(output_file)
            return
        end if

        do
            read (unit, '(a)', iostat=iostat) line
            if (iostat /= 0) exit

            if (index(line, trim(expected)) > 0) then
                found_output = .true.
                exit
            end if
        end do

        close (unit)

        if (found_output) then
            passed = .true.
        else
         write (error_unit, *) 'Error: Expected output "', trim(expected), '" not found'
        end if

    end subroutine check_program_output

    subroutine check_verbose_output(output_file, level, passed)
        character(len=*), intent(in) :: output_file
        integer, intent(in) :: level
        logical, intent(out) :: passed
        character(len=512) :: line
        integer :: unit, iostat
        logical :: found_verbose

        passed = .false.
        found_verbose = .false.

        open (newunit=unit, file=output_file, status='old', iostat=iostat)
        if (iostat /= 0) then
            write (error_unit, *) 'Error: Cannot open output file: ', trim(output_file)
            return
        end if

        do
            read (unit, '(a)', iostat=iostat) line
            if (iostat /= 0) exit

            if (level == 1) then
                ! Level 1 should show build progress like "[  0%]" or "done." on cache miss
                ! or cache status messages like "Cache hit" or "Cache miss"
                if (index(line, '[') > 0 .and. index(line, '%]') > 0) then
                    found_verbose = .true.
                    exit
                end if
                if (index(line, 'done.') > 0) then
                    found_verbose = .true.
                    exit
                end if
               if (index(line, 'Cache hit') > 0 .or. index(line, 'Cache miss') > 0) then
                    found_verbose = .true.
                    exit
                end if
            else if (level == 2) then
                ! Level 2 should show detailed FPM info like "<INFO>"
                if (index(line, '<INFO>') > 0) then
                    found_verbose = .true.
                    exit
                end if
            end if
        end do

        close (unit)

        if (found_verbose) then
            passed = .true.
        else
            write (error_unit, *) 'Error: Verbose level ', level, ' output not found'
        end if

    end subroutine check_verbose_output

    subroutine check_cold_cache_verbose(output_file, passed)
        character(len=*), intent(in) :: output_file
        logical, intent(out) :: passed
        character(len=512) :: line
        integer :: unit, iostat
        logical :: found_build_output

        passed = .false.
        found_build_output = .false.

        open (newunit=unit, file=output_file, status='old', iostat=iostat)
        if (iostat /= 0) then
            write (error_unit, *) 'Error: Cannot open output file: ', trim(output_file)
            return
        end if

        do
            read (unit, '(a)', iostat=iostat) line
            if (iostat /= 0) exit

            ! Cold cache should show either Cache miss or FPM build output
            if (index(line, 'Cache miss') > 0) then
                found_build_output = .true.
                exit
            end if
            if (index(line, '[') > 0 .and. index(line, '%]') > 0) then
                found_build_output = .true.
                exit
            end if
            if (index(line, 'done.') > 0) then
                found_build_output = .true.
                exit
            end if
        end do

        close (unit)

        if (found_build_output) then
            passed = .true.
        else
      write(error_unit, *) 'Error: Cold cache verbose output not found (expected Cache miss or build output)'
<<<<<<< HEAD
    end if
    
  end subroutine check_cold_cache_verbose

  subroutine check_warm_cache_verbose(output_file, passed)
    character(len=*), intent(in) :: output_file
    logical, intent(out) :: passed
    character(len=512) :: line
    integer :: unit, iostat
    logical :: found_cache_hit
    
    passed = .false.
    found_cache_hit = .false.
    
    open(newunit=unit, file=output_file, status='old', iostat=iostat)
    if (iostat /= 0) then
      write(error_unit, *) 'Error: Cannot open output file: ', trim(output_file)
      return
    end if
    
    do
      read(unit, '(a)', iostat=iostat) line
      if (iostat /= 0) exit
      
      ! Warm cache should show Cache hit
      if (index(line, 'Cache hit') > 0) then
        found_cache_hit = .true.
        exit
      end if
    end do
    
    close(unit)
    
    if (found_cache_hit) then
      passed = .true.
    else
      write(error_unit, *) 'Error: Warm cache verbose output not found (expected Cache hit)'
    end if
    
  end subroutine check_warm_cache_verbose

  subroutine get_timestamp_suffix(suffix)
    character(len=*), intent(out) :: suffix
    integer :: values(8)
    
    call date_and_time(values=values)
    write(suffix, '(i2.2,i2.2,i2.2)') values(5), values(6), values(7)
    
  end subroutine get_timestamp_suffix

  subroutine check_exit_code(exit_file, expected, passed)
    character(len=*), intent(in) :: exit_file
    integer, intent(in) :: expected
    logical, intent(out) :: passed
    integer :: unit, iostat, actual_exit
    
    passed = .false.
    
    open(newunit=unit, file=exit_file, status='old', iostat=iostat)
    if (iostat /= 0) then
      write(error_unit, *) 'Error: Cannot open exit code file: ', trim(exit_file)
      return
    end if
    
    read(unit, *, iostat=iostat) actual_exit
    close(unit)
    
    if (iostat /= 0) then
      write(error_unit, *) 'Error: Cannot read exit code from ', trim(exit_file)
      return
    end if
    
    if (actual_exit == expected) then
      passed = .true.
    else
      write(error_unit, *) 'Error: Expected exit code ', expected, ' but got ', actual_exit
    end if
    
  end subroutine check_exit_code

  subroutine check_directory_exists(directory, passed)
    character(len=*), intent(in) :: directory
    logical, intent(out) :: passed
    logical :: exists
    
    inquire(file=directory, exist=exists)
    passed = exists
    
    if (.not. exists) then
      write(error_unit, *) 'Error: Directory does not exist: ', trim(directory)
    end if
    
  end subroutine check_directory_exists

  subroutine test_f_file_execution()
    character(len=:), allocatable :: test_f_file
    logical :: success, exit_ok
    integer :: unit
    type(temp_dir_manager) :: temp_mgr
    character(len=:), allocatable :: output_file, exit_file
    
    print *, 'Test 13: .f file execution'
    
    call temp_mgr%create('test_f_file_exec')
    call temp_mgr%get_file_path('cli_test_output.txt', output_file)
    call temp_mgr%get_file_path('cli_test_exit.txt', exit_file)
    
    ! Create a simple .f test file
    call temp_mgr%get_file_path('test_simple.f', test_f_file)
    open(newunit=unit, file=test_f_file, status='replace')
    write(unit, '(a)') "print *, 'Hello from .f file'"
    close(unit)
    
    command = 'fpm run fortran -- "' // trim(test_f_file) // '" > "' // &
              output_file // '" 2>&1; echo $? > "' // exit_file // '"'
    call execute_command_line(command, exitstat=exit_code)
    
    call check_exit_code(exit_file, 0, exit_ok)
    call check_program_output(output_file, 'Hello from .f file', success)
    
    if (exit_ok .and. success) then
      print *, 'PASS: .f file executed successfully'
    else
      write(error_unit, *) 'FAIL: .f file execution failed'
      stop 1
    end if
    
    ! Cleanup is automatic via temp_mgr finalizer
  end subroutine test_f_file_execution
  
  subroutine test_invalid_extension()
    logical :: exit_ok, has_error
    integer :: unit
    character(len=:), allocatable :: test_txt_file
    type(temp_dir_manager) :: temp_mgr
    character(len=:), allocatable :: output_file, exit_file
    
    print *, 'Test 14: Invalid file extension'
    
    call temp_mgr%create('test_invalid_ext')
    call temp_mgr%get_file_path('cli_test_output.txt', output_file)
    call temp_mgr%get_file_path('cli_test_exit.txt', exit_file)
    
    ! Create a temporary .txt file
    call temp_mgr%get_file_path('test_invalid.txt', test_txt_file)
    open(newunit=unit, file=test_txt_file, status='replace')
    write(unit, '(a)') "This is not a Fortran file"
    close(unit)
    
    command = 'fpm run fortran -- "' // trim(test_txt_file) // '" > "' // &
              output_file // '" 2>&1; echo $? > "' // exit_file // '"'
    call execute_command_line(command, exitstat=exit_code)
    
    call check_exit_code(exit_file, 1, exit_ok)
    call check_program_output(output_file, &
                              'must have .f90, .F90, .f, or .F extension', has_error)
    
    if (exit_ok .and. has_error) then
      print *, 'PASS: Invalid extension rejected'
    else
      write(error_unit, *) 'FAIL: Should reject invalid extensions'
      stop 1
    end if
    
    ! Cleanup is automatic via temp_mgr finalizer
  end subroutine test_invalid_extension

  subroutine test_flag_option()
    logical :: exit_ok, has_output
    integer :: unit
    character(len=:), allocatable :: test_flag_file
    type(temp_dir_manager) :: temp_mgr
    character(len=:), allocatable :: output_file, exit_file
    
    print *, 'Test 15: --flag option functionality'
    
    call temp_mgr%create('test_flag_option')
    call temp_mgr%get_file_path('cli_test_output.txt', output_file)
    call temp_mgr%get_file_path('cli_test_exit.txt', exit_file)
    
    ! Create a test .f90 file to test with custom flags
    call temp_mgr%get_file_path('test_flag_option.f90', test_flag_file)
    open(newunit=unit, file=test_flag_file, status='replace')
    write(unit, '(a)') 'program test_flags'
    write(unit, '(a)') '  implicit none'
    write(unit, '(a)') '  print *, "Flag test output"'
    write(unit, '(a)') 'end program test_flags'
    close(unit)
    
    ! Test with custom optimization flags
    command = 'fpm run fortran -- --flag "-O2" "' // trim(test_flag_file) // '" > "' // &
              output_file // '" 2>&1; echo $? > "' // exit_file // '"'
    call execute_command_line(command, exitstat=exit_code)
    
    call check_exit_code(exit_file, 0, exit_ok)
    call check_program_output(output_file, 'Flag test output', has_output)
    
    if (exit_ok .and. has_output) then
      print *, 'PASS: --flag option works with .f90 files'
    else
      write(error_unit, *) 'FAIL: --flag option failed with .f90 files'
      stop 1
    end if
    
    ! Test with .f file (should combine with opinionated flags)
    print *, '  Testing .f file with --flag option'
    
    ! Create a test .f file
    call temp_mgr%get_file_path('test_flag_option.f', test_flag_file)
    open(newunit=unit, file=test_flag_file, status='replace')
    write(unit, '(a)') 'print *, "Flag test output with .f file"'
    close(unit)
    
    command = 'fpm run fortran -- --flag "-Wall" "' // trim(test_flag_file) // '" > "' // &
              output_file // '" 2>&1; echo $? > "' // exit_file // '"'
    call execute_command_line(command, exitstat=exit_code)
    
    call check_exit_code(exit_file, 0, exit_ok)
    call check_program_output(output_file, 'Flag test output with .f file', has_output)
    
    if (exit_ok .and. has_output) then
      print *, 'PASS: --flag option works with .f files'
    else
      write(error_unit, *) 'FAIL: --flag option failed with .f files'
      stop 1
    end if
    
    ! Cleanup is automatic via temp_mgr finalizer
  end subroutine test_flag_option

  subroutine cleanup_test_files()
    ! Cleanup is now automatic via temp_dir_manager finalizers
    ! The main test file will be cleaned up when main_temp_mgr is finalized
    call execute_command_line('rm -rf /tmp/custom_cache')
    call execute_command_line('rm -rf /tmp/custom_config')
    print *, 'Cleaned up test files'
  end subroutine cleanup_test_files

  subroutine debug_output_file(output_file)
    character(len=*), intent(in) :: output_file
    character(len=1024) :: line
    integer :: unit, iostat
    
    print *, 'DEBUG: Contents of output file: ', trim(output_file)
    open(newunit=unit, file=output_file, status='old', iostat=iostat)
    if (iostat /= 0) then
      print *, 'DEBUG: Could not open output file'
      return
    end if
    
    do
      read(unit, '(a)', iostat=iostat) line
      if (iostat /= 0) exit
      print *, 'DEBUG: ', trim(line)
    end do
    close(unit)
    print *, 'DEBUG: End of output file'
  end subroutine debug_output_file
=======
        end if

    end subroutine check_cold_cache_verbose

    subroutine check_warm_cache_verbose(output_file, passed)
        character(len=*), intent(in) :: output_file
        logical, intent(out) :: passed
        character(len=512) :: line
        integer :: unit, iostat
        logical :: found_cache_hit

        passed = .false.
        found_cache_hit = .false.

        open (newunit=unit, file=output_file, status='old', iostat=iostat)
        if (iostat /= 0) then
            write (error_unit, *) 'Error: Cannot open output file: ', trim(output_file)
            return
        end if

        do
            read (unit, '(a)', iostat=iostat) line
            if (iostat /= 0) exit

            ! Warm cache should show Cache hit
            if (index(line, 'Cache hit') > 0) then
                found_cache_hit = .true.
                exit
            end if
        end do

        close (unit)

        if (found_cache_hit) then
            passed = .true.
        else
 write (error_unit, *) 'Error: Warm cache verbose output not found (expected Cache hit)'
        end if

    end subroutine check_warm_cache_verbose

    subroutine get_timestamp_suffix(suffix)
        character(len=*), intent(out) :: suffix
        integer :: values(8)

        call date_and_time(values=values)
        write (suffix, '(i2.2,i2.2,i2.2)') values(5), values(6), values(7)

    end subroutine get_timestamp_suffix

    subroutine check_exit_code(exit_file, expected, passed)
        character(len=*), intent(in) :: exit_file
        integer, intent(in) :: expected
        logical, intent(out) :: passed
        integer :: unit, iostat, actual_exit

        passed = .false.

        open (newunit=unit, file=exit_file, status='old', iostat=iostat)
        if (iostat /= 0) then
            write (error_unit, *) 'Error: Cannot open exit code file: ', trim(exit_file)
            return
        end if

        read (unit, *, iostat=iostat) actual_exit
        close (unit)

        if (iostat /= 0) then
            write (error_unit, *) 'Error: Cannot read exit code from ', trim(exit_file)
            return
        end if

        if (actual_exit == expected) then
            passed = .true.
        else
  write (error_unit, *) 'Error: Expected exit code ', expected, ' but got ', actual_exit
        end if

    end subroutine check_exit_code

    subroutine check_directory_exists(directory, passed)
        character(len=*), intent(in) :: directory
        logical, intent(out) :: passed
        logical :: exists

        inquire (file=directory, exist=exists)
        passed = exists

        if (.not. exists) then
            write (error_unit, *) 'Error: Directory does not exist: ', trim(directory)
        end if

    end subroutine check_directory_exists

    subroutine test_f_file_execution()
        character(len=512) :: test_f_file
        logical :: success, exit_ok
        integer :: unit
        type(temp_dir_manager) :: temp_mgr
        character(len=:), allocatable :: output_file, exit_file

        print *, 'Test 13: .f file execution'

        call temp_mgr%create('test_f_file_exec')
        output_file = temp_mgr%get_file_path('cli_test_output.txt')
        exit_file = temp_mgr%get_file_path('cli_test_exit.txt')

        ! Create a simple .f test file
        test_f_file = temp_mgr%get_file_path('test_simple.f')
        open (newunit=unit, file=test_f_file, status='replace')
        write (unit, '(a)') "print *, 'Hello from .f file'"
        close (unit)

        command = 'fpm run fortran -- "'//trim(test_f_file)//'" > "'// &
                  output_file//'" 2>&1; echo $? > "'//exit_file//'"'
        call execute_command_line(command, exitstat=exit_code)

        call check_exit_code(exit_file, 0, exit_ok)
        call check_program_output(output_file, 'Hello from .f file', success)

        if (exit_ok .and. success) then
            print *, 'PASS: .f file executed successfully'
        else
            write (error_unit, *) 'FAIL: .f file execution failed'
            stop 1
        end if

        ! Cleanup is automatic via temp_mgr finalizer
    end subroutine test_f_file_execution

    subroutine test_invalid_extension()
        logical :: exit_ok, has_error
        integer :: unit
        character(len=256) :: test_txt_file
        type(temp_dir_manager) :: temp_mgr
        character(len=:), allocatable :: output_file, exit_file

        print *, 'Test 14: Invalid file extension'

        call temp_mgr%create('test_invalid_ext')
        output_file = temp_mgr%get_file_path('cli_test_output.txt')
        exit_file = temp_mgr%get_file_path('cli_test_exit.txt')

        ! Create a temporary .txt file
        test_txt_file = temp_mgr%get_file_path('test_invalid.txt')
        open (newunit=unit, file=test_txt_file, status='replace')
        write (unit, '(a)') "This is not a Fortran file"
        close (unit)

        command = 'fpm run fortran -- "'//trim(test_txt_file)//'" > "'// &
                  output_file//'" 2>&1; echo $? > "'//exit_file//'"'
        call execute_command_line(command, exitstat=exit_code)

        call check_exit_code(exit_file, 1, exit_ok)
        call check_program_output(output_file, &
                                 'must have .f90, .F90, .f, or .F extension', has_error)

        if (exit_ok .and. has_error) then
            print *, 'PASS: Invalid extension rejected'
        else
            write (error_unit, *) 'FAIL: Should reject invalid extensions'
            stop 1
        end if

        ! Cleanup is automatic via temp_mgr finalizer
    end subroutine test_invalid_extension

    subroutine test_flag_option()
        logical :: exit_ok, has_output
        integer :: unit
        character(len=256) :: test_flag_file
        type(temp_dir_manager) :: temp_mgr
        character(len=:), allocatable :: output_file, exit_file

        print *, 'Test 15: --flag option functionality'

        call temp_mgr%create('test_flag_option')
        output_file = temp_mgr%get_file_path('cli_test_output.txt')
        exit_file = temp_mgr%get_file_path('cli_test_exit.txt')

        ! Create a test .f90 file to test with custom flags
        test_flag_file = temp_mgr%get_file_path('test_flag_option.f90')
        open (newunit=unit, file=test_flag_file, status='replace')
        write (unit, '(a)') 'program test_flags'
        write (unit, '(a)') '  implicit none'
        write (unit, '(a)') '  print *, "Flag test output"'
        write (unit, '(a)') 'end program test_flags'
        close (unit)

        ! Test with custom optimization flags
        command = 'fpm run fortran -- --flag "-O2" "'//trim(test_flag_file)//'" > "'// &
                  output_file//'" 2>&1; echo $? > "'//exit_file//'"'
        call execute_command_line(command, exitstat=exit_code)

        call check_exit_code(exit_file, 0, exit_ok)
        call check_program_output(output_file, 'Flag test output', has_output)

        if (exit_ok .and. has_output) then
            print *, 'PASS: --flag option works with .f90 files'
        else
            write (error_unit, *) 'FAIL: --flag option failed with .f90 files'
            stop 1
        end if

        ! Test with .f file (should combine with opinionated flags)
        print *, '  Testing .f file with --flag option'

        ! Create a test .f file
        test_flag_file = temp_mgr%get_file_path('test_flag_option.f')
        open (newunit=unit, file=test_flag_file, status='replace')
        write (unit, '(a)') 'print *, "Flag test output with .f file"'
        close (unit)

      command = 'fpm run fortran -- --flag "-Wall" "'//trim(test_flag_file)//'" > "'// &
                  output_file//'" 2>&1; echo $? > "'//exit_file//'"'
        call execute_command_line(command, exitstat=exit_code)

        call check_exit_code(exit_file, 0, exit_ok)
     call check_program_output(output_file, 'Flag test output with .f file', has_output)

        if (exit_ok .and. has_output) then
            print *, 'PASS: --flag option works with .f files'
        else
            write (error_unit, *) 'FAIL: --flag option failed with .f files'
            stop 1
        end if

        ! Cleanup is automatic via temp_mgr finalizer
    end subroutine test_flag_option

    subroutine cleanup_test_files()
        ! Cleanup is now automatic via temp_dir_manager finalizers
        ! The main test file will be cleaned up when main_temp_mgr is finalized
        print *, 'Cleaned up test files'
    end subroutine cleanup_test_files

    subroutine debug_output_file(output_file)
        character(len=*), intent(in) :: output_file
        character(len=1024) :: line
        integer :: unit, iostat

        print *, 'DEBUG: Contents of output file: ', trim(output_file)
        open (newunit=unit, file=output_file, status='old', iostat=iostat)
        if (iostat /= 0) then
            print *, 'DEBUG: Could not open output file'
            return
        end if

        do
            read (unit, '(a)', iostat=iostat) line
            if (iostat /= 0) exit
            print *, 'DEBUG: ', trim(line)
        end do
        close (unit)
        print *, 'DEBUG: End of output file'
    end subroutine debug_output_file
>>>>>>> 9bd446c6

end program test_cli_system<|MERGE_RESOLUTION|>--- conflicted
+++ resolved
@@ -1,365 +1,4 @@
 program test_cli_system
-<<<<<<< HEAD
-  use, intrinsic :: iso_fortran_env, only: error_unit
-  use cache, only: get_cache_dir
-  use temp_utils, only: temp_dir_manager
-  implicit none
-  
-  character(len=512) :: command
-  character(len=:), allocatable :: test_file
-  character(len=1024) :: output_file, expected_output
-  integer :: exit_code, unit, iostat
-  logical :: test_passed
-  type(temp_dir_manager) :: main_temp_mgr
-  
-  print *, '=== System CLI Tests ==='
-  print *
-  
-  ! Create test file
-  call create_test_file()
-  
-  ! Test 1: No arguments (should show help)
-  call test_no_arguments()
-  
-  ! Test 2: --help flag
-  call test_help_flag()
-  
-  ! Test 3: -h flag  
-  call test_h_flag()
-  
-  ! Test 4: Basic execution
-  call test_basic_execution()
-  
-  ! Test 5: -v flag
-  call test_v_flag()
-  
-  ! Test 6: -vv flag
-  call test_vv_flag()
-  
-  ! Test 7: --verbose flag (no argument)
-  call test_verbose_flag()
-  
-  ! Test 8: --verbose 1
-  call test_verbose_1()
-  
-  ! Test 9: --verbose 2
-  call test_verbose_2()
-  
-  ! Test 10: --cache-dir
-  call test_cache_dir()
-  
-  ! Test 11: --config-dir
-  call test_config_dir()
-  
-  ! Test 12: Invalid arguments
-  call test_invalid_arguments()
-  
-  ! Test 13: .f file execution
-  call test_f_file_execution()
-  
-  ! Test 14: Invalid file extension
-  call test_invalid_extension()
-  
-  ! Test 15: --flag option
-  call test_flag_option()
-  
-  ! Cleanup
-  call cleanup_test_files()
-  
-  print *
-  print *, 'All system CLI tests passed!'
-  
-contains
-
-  subroutine create_test_file()
-    integer :: unit
-    
-    ! Create unique filename in temp directory
-    call main_temp_mgr%create('test_cli_sys')
-    call main_temp_mgr%get_file_path('test_cli_system.f90', test_file)
-    
-    open(newunit=unit, file=test_file, status='replace')
-    write(unit, '(a)') 'program test_cli_system'
-    write(unit, '(a)') '  implicit none'
-    write(unit, '(a)') '  print *, "CLI System Test Output"'
-    write(unit, '(a)') 'end program test_cli_system'
-    close(unit)
-    
-    print *, 'Created test file: ', trim(test_file)
-  end subroutine create_test_file
-
-  subroutine test_no_arguments()
-    type(temp_dir_manager) :: temp_mgr
-    character(len=:), allocatable :: output_file, exit_file
-    
-    print *, 'Test 1: No arguments (should show help)'
-    
-    call temp_mgr%create('test_no_args')
-    call temp_mgr%get_file_path('cli_test_output.txt', output_file)
-    call temp_mgr%get_file_path('cli_test_exit.txt', exit_file)
-    
-    command = 'fpm run fortran -- > "' // output_file // '" 2>&1; echo $? > "' // exit_file // '"'
-    call execute_command_line(command)
-    
-    call check_help_output(output_file, test_passed)
-    call check_exit_code(exit_file, 0, test_passed)
-    
-    if (.not. test_passed) then
-      write(error_unit, *) 'FAIL: No arguments test failed'
-      stop 1
-    end if
-    
-    print *, 'PASS: No arguments shows help'
-    print *
-  end subroutine test_no_arguments
-
-  subroutine test_help_flag()
-    print *, 'Test 2: --help flag'
-    
-    command = 'fpm run fortran -- --help > /tmp/cli_test_output.txt 2>&1; echo $? > /tmp/cli_test_exit.txt'
-    call execute_command_line(command)
-    
-    call check_help_output('/tmp/cli_test_output.txt', test_passed)
-    call check_exit_code('/tmp/cli_test_exit.txt', 0, test_passed)
-    
-    if (.not. test_passed) then
-      write(error_unit, *) 'FAIL: --help flag test failed'
-      stop 1
-    end if
-    
-    print *, 'PASS: --help flag works'
-    print *
-  end subroutine test_help_flag
-
-  subroutine test_h_flag()
-    print *, 'Test 3: -h flag'
-    
-    command = 'fpm run fortran -- -h > /tmp/cli_test_output.txt 2>&1; echo $? > /tmp/cli_test_exit.txt'
-    call execute_command_line(command)
-    
-    call check_help_output('/tmp/cli_test_output.txt', test_passed)
-    call check_exit_code('/tmp/cli_test_exit.txt', 0, test_passed)
-    
-    if (.not. test_passed) then
-      write(error_unit, *) 'FAIL: -h flag test failed'
-      stop 1
-    end if
-    
-    print *, 'PASS: -h flag works'
-    print *
-  end subroutine test_h_flag
-
-  subroutine test_basic_execution()
-    type(temp_dir_manager) :: temp_mgr
-    character(len=:), allocatable :: output_file, exit_file
-    
-    print *, 'Test 4: Basic execution'
-    
-    call temp_mgr%create('test_basic_exec')
-    call temp_mgr%get_file_path('cli_test_output.txt', output_file)
-    call temp_mgr%get_file_path('cli_test_exit.txt', exit_file)
-    
-    command = 'fpm run fortran -- "' // trim(test_file) // '" > "' // output_file // &
-              '" 2>&1; echo $? > "' // exit_file // '"'
-    print *, 'Executing command: ', trim(command)
-    call execute_command_line(command)
-    
-    ! Debug: Show what was actually captured
-    call debug_output_file(output_file)
-    
-    call check_program_output(output_file, 'CLI System Test Output', test_passed)
-    call check_exit_code(exit_file, 0, test_passed)
-    
-    if (.not. test_passed) then
-      write(error_unit, *) 'FAIL: Basic execution test failed'
-      stop 1
-    end if
-    
-    print *, 'PASS: Basic execution works'
-    print *
-  end subroutine test_basic_execution
-
-  subroutine test_v_flag()
-    print *, 'Test 5: -v flag (cold and warm cache)'
-    
-    ! Test 5a: Cold cache (clean build)
-    print *, '  Test 5a: Cold cache behavior'
-    block
-      character(len=256) :: cache_dir, basename
-      integer :: last_slash, last_dot
-      
-      cache_dir = get_cache_dir()
-      
-      ! Extract basename without extension from test_file
-      last_slash = index(test_file, '/', back=.true.)
-      last_dot = index(test_file, '.', back=.true.)
-      if (last_dot > last_slash) then
-        basename = test_file(last_slash+1:last_dot-1)
-      else
-        basename = test_file(last_slash+1:)
-      end if
-      
-      ! Remove all cache entries for this specific test file
-      call execute_command_line('rm -rf "' // trim(cache_dir) // '"/*' // trim(basename) // '*')
-    end block
-    
-    command = 'fpm run fortran -- -v ' // trim(test_file) // &
-              ' > /tmp/cli_test_output_cold.txt 2>&1; echo $? > /tmp/cli_test_exit.txt'
-    call execute_command_line(command)
-    
-    call check_program_output('/tmp/cli_test_output_cold.txt', 'CLI System Test Output', test_passed)
-    call check_cold_cache_verbose('/tmp/cli_test_output_cold.txt', test_passed)
-    call check_exit_code('/tmp/cli_test_exit.txt', 0, test_passed)
-    
-    if (.not. test_passed) then
-      write(error_unit, *) 'FAIL: -v flag cold cache test failed'
-      stop 1
-    end if
-    print *, '  PASS: Cold cache shows build output'
-    
-    ! Test 5b: Warm cache (should use existing build)
-    print *, '  Test 5b: Warm cache behavior'
-    command = 'fpm run fortran -- -v ' // trim(test_file) // &
-              ' > /tmp/cli_test_output_warm.txt 2>&1; echo $? > /tmp/cli_test_exit.txt'
-    call execute_command_line(command)
-    
-    call check_program_output('/tmp/cli_test_output_warm.txt', 'CLI System Test Output', test_passed)
-    call check_warm_cache_verbose('/tmp/cli_test_output_warm.txt', test_passed)
-    call check_exit_code('/tmp/cli_test_exit.txt', 0, test_passed)
-    
-    if (.not. test_passed) then
-      write(error_unit, *) 'FAIL: -v flag warm cache test failed'
-      stop 1
-    end if
-    print *, '  PASS: Warm cache shows cache hit'
-    
-    print *, 'PASS: -v flag works for both cache states'
-    print *
-  end subroutine test_v_flag
-
-  subroutine test_vv_flag()
-    print *, 'Test 6: -vv flag'
-    
-    command = 'fpm run fortran -- -vv ' // trim(test_file) // &
-              ' > /tmp/cli_test_output.txt 2>&1; echo $? > /tmp/cli_test_exit.txt'
-    call execute_command_line(command)
-    
-    call check_program_output('/tmp/cli_test_output.txt', 'CLI System Test Output', test_passed)
-    call check_verbose_output('/tmp/cli_test_output.txt', 2, test_passed)
-    call check_exit_code('/tmp/cli_test_exit.txt', 0, test_passed)
-    
-    if (.not. test_passed) then
-      write(error_unit, *) 'FAIL: -vv flag test failed'
-      stop 1
-    end if
-    
-    print *, 'PASS: -vv flag works'
-    print *
-  end subroutine test_vv_flag
-
-  subroutine test_verbose_flag()
-    print *, 'Test 7: --verbose flag (no argument)'
-    
-    command = 'fpm run fortran -- --verbose ' // trim(test_file) // &
-              ' > /tmp/cli_test_output.txt 2>&1; echo $? > /tmp/cli_test_exit.txt'
-    call execute_command_line(command)
-    
-    call check_program_output('/tmp/cli_test_output.txt', 'CLI System Test Output', test_passed)
-    call check_verbose_output('/tmp/cli_test_output.txt', 1, test_passed)
-    call check_exit_code('/tmp/cli_test_exit.txt', 0, test_passed)
-    
-    if (.not. test_passed) then
-      write(error_unit, *) 'FAIL: --verbose flag test failed'
-      stop 1
-    end if
-    
-    print *, 'PASS: --verbose flag works'
-    print *
-  end subroutine test_verbose_flag
-
-  subroutine test_verbose_1()
-    print *, 'Test 8: --verbose 1'
-    
-    command = 'fpm run fortran -- --verbose 1 ' // trim(test_file) // &
-              ' > /tmp/cli_test_output.txt 2>&1; echo $? > /tmp/cli_test_exit.txt'
-    call execute_command_line(command)
-    
-    call check_program_output('/tmp/cli_test_output.txt', 'CLI System Test Output', test_passed)
-    call check_verbose_output('/tmp/cli_test_output.txt', 1, test_passed)
-    call check_exit_code('/tmp/cli_test_exit.txt', 0, test_passed)
-    
-    if (.not. test_passed) then
-      write(error_unit, *) 'FAIL: --verbose 1 test failed'
-      stop 1
-    end if
-    
-    print *, 'PASS: --verbose 1 works'
-    print *
-  end subroutine test_verbose_1
-
-  subroutine test_verbose_2()
-    print *, 'Test 9: --verbose 2'
-    
-    command = 'fpm run fortran -- --verbose 2 ' // trim(test_file) // &
-              ' > /tmp/cli_test_output.txt 2>&1; echo $? > /tmp/cli_test_exit.txt'
-    call execute_command_line(command)
-    
-    call check_program_output('/tmp/cli_test_output.txt', 'CLI System Test Output', test_passed)
-    call check_verbose_output('/tmp/cli_test_output.txt', 2, test_passed)
-    call check_exit_code('/tmp/cli_test_exit.txt', 0, test_passed)
-    
-    if (.not. test_passed) then
-      write(error_unit, *) 'FAIL: --verbose 2 test failed'
-      stop 1
-    end if
-    
-    print *, 'PASS: --verbose 2 works'
-    print *
-  end subroutine test_verbose_2
-
-  subroutine test_cache_dir()
-    print *, 'Test 10: --cache-dir'
-    
-    command = 'fpm run fortran -- --cache-dir /tmp/custom_cache ' // trim(test_file) // &
-              ' > /tmp/cli_test_output.txt 2>&1; echo $? > /tmp/cli_test_exit.txt'
-    call execute_command_line(command)
-    
-    call check_program_output('/tmp/cli_test_output.txt', 'CLI System Test Output', test_passed)
-    call check_exit_code('/tmp/cli_test_exit.txt', 0, test_passed)
-    
-    ! Check that custom cache directory was created
-    call check_directory_exists('/tmp/custom_cache', test_passed)
-    
-    if (.not. test_passed) then
-      write(error_unit, *) 'FAIL: --cache-dir test failed'
-      stop 1
-    end if
-    
-    print *, 'PASS: --cache-dir works'
-    print *
-  end subroutine test_cache_dir
-
-  subroutine test_config_dir()
-    print *, 'Test 11: --config-dir'
-    
-    ! Create a custom config directory with registry
-    call execute_command_line('mkdir -p /tmp/custom_config')
-    call execute_command_line('cp registry.toml /tmp/custom_config/')
-    
-    command = 'fpm run fortran -- --config-dir /tmp/custom_config ' // trim(test_file) // &
-              ' > /tmp/cli_test_output.txt 2>&1; echo $? > /tmp/cli_test_exit.txt'
-    call execute_command_line(command)
-    
-    call check_program_output('/tmp/cli_test_output.txt', 'CLI System Test Output', test_passed)
-    call check_exit_code('/tmp/cli_test_exit.txt', 0, test_passed)
-    
-    if (.not. test_passed) then
-      write(error_unit, *) 'FAIL: --config-dir test failed'
-      stop 1
-    end if
-    
-    print *, 'PASS: --config-dir works'
-=======
     use, intrinsic :: iso_fortran_env, only: error_unit
     use cache, only: get_cache_dir
     use temp_utils, only: temp_dir_manager
@@ -372,7 +11,6 @@
     type(temp_dir_manager) :: main_temp_mgr
 
     print *, '=== System CLI Tests ==='
->>>>>>> 9bd446c6
     print *
 
     ! Create test file
@@ -981,266 +619,6 @@
             passed = .true.
         else
       write(error_unit, *) 'Error: Cold cache verbose output not found (expected Cache miss or build output)'
-<<<<<<< HEAD
-    end if
-    
-  end subroutine check_cold_cache_verbose
-
-  subroutine check_warm_cache_verbose(output_file, passed)
-    character(len=*), intent(in) :: output_file
-    logical, intent(out) :: passed
-    character(len=512) :: line
-    integer :: unit, iostat
-    logical :: found_cache_hit
-    
-    passed = .false.
-    found_cache_hit = .false.
-    
-    open(newunit=unit, file=output_file, status='old', iostat=iostat)
-    if (iostat /= 0) then
-      write(error_unit, *) 'Error: Cannot open output file: ', trim(output_file)
-      return
-    end if
-    
-    do
-      read(unit, '(a)', iostat=iostat) line
-      if (iostat /= 0) exit
-      
-      ! Warm cache should show Cache hit
-      if (index(line, 'Cache hit') > 0) then
-        found_cache_hit = .true.
-        exit
-      end if
-    end do
-    
-    close(unit)
-    
-    if (found_cache_hit) then
-      passed = .true.
-    else
-      write(error_unit, *) 'Error: Warm cache verbose output not found (expected Cache hit)'
-    end if
-    
-  end subroutine check_warm_cache_verbose
-
-  subroutine get_timestamp_suffix(suffix)
-    character(len=*), intent(out) :: suffix
-    integer :: values(8)
-    
-    call date_and_time(values=values)
-    write(suffix, '(i2.2,i2.2,i2.2)') values(5), values(6), values(7)
-    
-  end subroutine get_timestamp_suffix
-
-  subroutine check_exit_code(exit_file, expected, passed)
-    character(len=*), intent(in) :: exit_file
-    integer, intent(in) :: expected
-    logical, intent(out) :: passed
-    integer :: unit, iostat, actual_exit
-    
-    passed = .false.
-    
-    open(newunit=unit, file=exit_file, status='old', iostat=iostat)
-    if (iostat /= 0) then
-      write(error_unit, *) 'Error: Cannot open exit code file: ', trim(exit_file)
-      return
-    end if
-    
-    read(unit, *, iostat=iostat) actual_exit
-    close(unit)
-    
-    if (iostat /= 0) then
-      write(error_unit, *) 'Error: Cannot read exit code from ', trim(exit_file)
-      return
-    end if
-    
-    if (actual_exit == expected) then
-      passed = .true.
-    else
-      write(error_unit, *) 'Error: Expected exit code ', expected, ' but got ', actual_exit
-    end if
-    
-  end subroutine check_exit_code
-
-  subroutine check_directory_exists(directory, passed)
-    character(len=*), intent(in) :: directory
-    logical, intent(out) :: passed
-    logical :: exists
-    
-    inquire(file=directory, exist=exists)
-    passed = exists
-    
-    if (.not. exists) then
-      write(error_unit, *) 'Error: Directory does not exist: ', trim(directory)
-    end if
-    
-  end subroutine check_directory_exists
-
-  subroutine test_f_file_execution()
-    character(len=:), allocatable :: test_f_file
-    logical :: success, exit_ok
-    integer :: unit
-    type(temp_dir_manager) :: temp_mgr
-    character(len=:), allocatable :: output_file, exit_file
-    
-    print *, 'Test 13: .f file execution'
-    
-    call temp_mgr%create('test_f_file_exec')
-    call temp_mgr%get_file_path('cli_test_output.txt', output_file)
-    call temp_mgr%get_file_path('cli_test_exit.txt', exit_file)
-    
-    ! Create a simple .f test file
-    call temp_mgr%get_file_path('test_simple.f', test_f_file)
-    open(newunit=unit, file=test_f_file, status='replace')
-    write(unit, '(a)') "print *, 'Hello from .f file'"
-    close(unit)
-    
-    command = 'fpm run fortran -- "' // trim(test_f_file) // '" > "' // &
-              output_file // '" 2>&1; echo $? > "' // exit_file // '"'
-    call execute_command_line(command, exitstat=exit_code)
-    
-    call check_exit_code(exit_file, 0, exit_ok)
-    call check_program_output(output_file, 'Hello from .f file', success)
-    
-    if (exit_ok .and. success) then
-      print *, 'PASS: .f file executed successfully'
-    else
-      write(error_unit, *) 'FAIL: .f file execution failed'
-      stop 1
-    end if
-    
-    ! Cleanup is automatic via temp_mgr finalizer
-  end subroutine test_f_file_execution
-  
-  subroutine test_invalid_extension()
-    logical :: exit_ok, has_error
-    integer :: unit
-    character(len=:), allocatable :: test_txt_file
-    type(temp_dir_manager) :: temp_mgr
-    character(len=:), allocatable :: output_file, exit_file
-    
-    print *, 'Test 14: Invalid file extension'
-    
-    call temp_mgr%create('test_invalid_ext')
-    call temp_mgr%get_file_path('cli_test_output.txt', output_file)
-    call temp_mgr%get_file_path('cli_test_exit.txt', exit_file)
-    
-    ! Create a temporary .txt file
-    call temp_mgr%get_file_path('test_invalid.txt', test_txt_file)
-    open(newunit=unit, file=test_txt_file, status='replace')
-    write(unit, '(a)') "This is not a Fortran file"
-    close(unit)
-    
-    command = 'fpm run fortran -- "' // trim(test_txt_file) // '" > "' // &
-              output_file // '" 2>&1; echo $? > "' // exit_file // '"'
-    call execute_command_line(command, exitstat=exit_code)
-    
-    call check_exit_code(exit_file, 1, exit_ok)
-    call check_program_output(output_file, &
-                              'must have .f90, .F90, .f, or .F extension', has_error)
-    
-    if (exit_ok .and. has_error) then
-      print *, 'PASS: Invalid extension rejected'
-    else
-      write(error_unit, *) 'FAIL: Should reject invalid extensions'
-      stop 1
-    end if
-    
-    ! Cleanup is automatic via temp_mgr finalizer
-  end subroutine test_invalid_extension
-
-  subroutine test_flag_option()
-    logical :: exit_ok, has_output
-    integer :: unit
-    character(len=:), allocatable :: test_flag_file
-    type(temp_dir_manager) :: temp_mgr
-    character(len=:), allocatable :: output_file, exit_file
-    
-    print *, 'Test 15: --flag option functionality'
-    
-    call temp_mgr%create('test_flag_option')
-    call temp_mgr%get_file_path('cli_test_output.txt', output_file)
-    call temp_mgr%get_file_path('cli_test_exit.txt', exit_file)
-    
-    ! Create a test .f90 file to test with custom flags
-    call temp_mgr%get_file_path('test_flag_option.f90', test_flag_file)
-    open(newunit=unit, file=test_flag_file, status='replace')
-    write(unit, '(a)') 'program test_flags'
-    write(unit, '(a)') '  implicit none'
-    write(unit, '(a)') '  print *, "Flag test output"'
-    write(unit, '(a)') 'end program test_flags'
-    close(unit)
-    
-    ! Test with custom optimization flags
-    command = 'fpm run fortran -- --flag "-O2" "' // trim(test_flag_file) // '" > "' // &
-              output_file // '" 2>&1; echo $? > "' // exit_file // '"'
-    call execute_command_line(command, exitstat=exit_code)
-    
-    call check_exit_code(exit_file, 0, exit_ok)
-    call check_program_output(output_file, 'Flag test output', has_output)
-    
-    if (exit_ok .and. has_output) then
-      print *, 'PASS: --flag option works with .f90 files'
-    else
-      write(error_unit, *) 'FAIL: --flag option failed with .f90 files'
-      stop 1
-    end if
-    
-    ! Test with .f file (should combine with opinionated flags)
-    print *, '  Testing .f file with --flag option'
-    
-    ! Create a test .f file
-    call temp_mgr%get_file_path('test_flag_option.f', test_flag_file)
-    open(newunit=unit, file=test_flag_file, status='replace')
-    write(unit, '(a)') 'print *, "Flag test output with .f file"'
-    close(unit)
-    
-    command = 'fpm run fortran -- --flag "-Wall" "' // trim(test_flag_file) // '" > "' // &
-              output_file // '" 2>&1; echo $? > "' // exit_file // '"'
-    call execute_command_line(command, exitstat=exit_code)
-    
-    call check_exit_code(exit_file, 0, exit_ok)
-    call check_program_output(output_file, 'Flag test output with .f file', has_output)
-    
-    if (exit_ok .and. has_output) then
-      print *, 'PASS: --flag option works with .f files'
-    else
-      write(error_unit, *) 'FAIL: --flag option failed with .f files'
-      stop 1
-    end if
-    
-    ! Cleanup is automatic via temp_mgr finalizer
-  end subroutine test_flag_option
-
-  subroutine cleanup_test_files()
-    ! Cleanup is now automatic via temp_dir_manager finalizers
-    ! The main test file will be cleaned up when main_temp_mgr is finalized
-    call execute_command_line('rm -rf /tmp/custom_cache')
-    call execute_command_line('rm -rf /tmp/custom_config')
-    print *, 'Cleaned up test files'
-  end subroutine cleanup_test_files
-
-  subroutine debug_output_file(output_file)
-    character(len=*), intent(in) :: output_file
-    character(len=1024) :: line
-    integer :: unit, iostat
-    
-    print *, 'DEBUG: Contents of output file: ', trim(output_file)
-    open(newunit=unit, file=output_file, status='old', iostat=iostat)
-    if (iostat /= 0) then
-      print *, 'DEBUG: Could not open output file'
-      return
-    end if
-    
-    do
-      read(unit, '(a)', iostat=iostat) line
-      if (iostat /= 0) exit
-      print *, 'DEBUG: ', trim(line)
-    end do
-    close(unit)
-    print *, 'DEBUG: End of output file'
-  end subroutine debug_output_file
-=======
         end if
 
     end subroutine check_cold_cache_verbose
@@ -1497,6 +875,5 @@
         close (unit)
         print *, 'DEBUG: End of output file'
     end subroutine debug_output_file
->>>>>>> 9bd446c6
 
 end program test_cli_system