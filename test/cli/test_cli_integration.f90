--- conflicted
+++ resolved
@@ -36,13 +36,8 @@
             integer :: iostat
             integer :: unit
 
-<<<<<<< HEAD
-            ! Create a simple .f file (lowercase fortran)
-           open (newunit=unit, file='/tmp/test_simple.f', action='write', iostat=iostat)
-=======
             ! Create a simple .f file (lazy fortran)
             open(newunit=unit, file=get_temp_file_path(create_temp_dir('fortran_test'), 'test_simple.f'), action='write', iostat=iostat)
->>>>>>> 9bd446c6
             if (iostat /= 0) then
                 print *, 'FAIL: Could not create test file'
                 test_basic_file_processing = .false.
@@ -54,13 +49,8 @@
             close (unit)
 
             ! Test processing the file
-<<<<<<< HEAD
-  call execute_command_line('fpm run fortran -- --standardize /tmp/test_simple.f > '// &
-                                    '/tmp/test_output.f90 2>/dev/null', exitstat=iostat)
-=======
             call execute_command_line('fpm run fortran -- '//get_temp_file_path(create_temp_dir('fortran_test'), 'test_simple.f')//' > ' // &
                                      get_temp_file_path(create_temp_dir('fortran_test'), 'test_output.f90')//' 2>/dev/null', exitstat=iostat)
->>>>>>> 9bd446c6
 
             if (iostat == 0) then
                 print *, '  PASS: Basic file processing works'
@@ -70,11 +60,7 @@
             end if
 
             ! Clean up
-<<<<<<< HEAD
-            call execute_command_line('rm -f /tmp/test_simple.f /tmp/test_output.f90', &
-=======
             call execute_command_line('rm -f '//get_temp_file_path(create_temp_dir('fortran_test'), 'test_simple.f')//' '//get_temp_file_path(create_temp_dir('fortran_test'), 'test_output.f90'), &
->>>>>>> 9bd446c6
                                       exitstat=iostat)
         end block
 
@@ -88,16 +74,9 @@
         block
             integer :: iostat
             integer :: unit
-<<<<<<< HEAD
-            logical :: file_exists
-
-            ! Create a simple .f file
-            open (newunit=unit, file='/tmp/test_debug.f', action='write', iostat=iostat)
-=======
 
             ! Create a simple .f file
             open(newunit=unit, file=get_temp_file_path(create_temp_dir('fortran_test'), 'test_debug.f'), action='write', iostat=iostat)
->>>>>>> 9bd446c6
             if (iostat /= 0) then
                 print *, 'FAIL: Could not create debug test file'
                 test_debug_output_pipeline = .false.
@@ -108,80 +87,41 @@
             close (unit)
 
             ! Test --debug-tokens
-<<<<<<< HEAD
-            ! Note: This will write debug output to a file AND try to run the program
-            ! For .f files, it may fail at runtime but should create the debug file
-    call execute_command_line('fpm run fortran -- --debug-tokens /tmp/test_debug.f '// &
-                                      '> /dev/null 2>&1', &
-                                      exitstat=iostat)
-            ! Check if the debug tokens file was created
-            inquire (file='/tmp/test_debug_tokens.json', exist=file_exists)
-            if (.not. file_exists) then
-                print *, '  FAIL: --debug-tokens did not create expected file'
-=======
             call execute_command_line('fpm run fortran -- '//get_temp_file_path(create_temp_dir('fortran_test'), 'test_debug.f')//' ' // &
                                      '--debug-tokens > '//get_temp_file_path(create_temp_dir('fortran_test'), 'debug_tokens.json')//' 2>/dev/null', &
                                       exitstat=iostat)
             if (iostat /= 0) then
                 print *, '  FAIL: --debug-tokens failed'
->>>>>>> 9bd446c6
                 test_debug_output_pipeline = .false.
                 return
             end if
 
             ! Test --debug-ast
-<<<<<<< HEAD
-       call execute_command_line('fpm run fortran -- --debug-ast /tmp/test_debug.f '// &
-                                      '> /dev/null 2>&1', &
-                                      exitstat=iostat)
-            inquire (file='/tmp/test_debug_ast.json', exist=file_exists)
-            if (.not. file_exists) then
-                print *, '  FAIL: --debug-ast did not create expected file'
-=======
             call execute_command_line('fpm run fortran -- '//get_temp_file_path(create_temp_dir('fortran_test'), 'test_debug.f')//' '// &
                                       '--debug-ast > '//get_temp_file_path(create_temp_dir('fortran_test'), 'debug_ast.json')//' 2>/dev/null', &
                                       exitstat=iostat)
             if (iostat /= 0) then
                 print *, '  FAIL: --debug-ast failed'
->>>>>>> 9bd446c6
                 test_debug_output_pipeline = .false.
                 return
             end if
 
             ! Test --debug-semantic
-<<<<<<< HEAD
-  call execute_command_line('fpm run fortran -- --debug-semantic /tmp/test_debug.f '// &
-                                      '> /dev/null 2>&1', &
-                                      exitstat=iostat)
-            inquire (file='/tmp/test_debug_semantic.json', exist=file_exists)
-            if (.not. file_exists) then
-                print *, '  FAIL: --debug-semantic did not create expected file'
-=======
             call execute_command_line('fpm run fortran -- '//get_temp_file_path(create_temp_dir('fortran_test'), 'test_debug.f')//' '// &
                             '--debug-semantic > '//get_temp_file_path(create_temp_dir('fortran_test'), 'debug_semantic.json')//' 2>/dev/null', &
                                       exitstat=iostat)
             if (iostat /= 0) then
                 print *, '  FAIL: --debug-semantic failed'
->>>>>>> 9bd446c6
                 test_debug_output_pipeline = .false.
                 return
             end if
 
             ! Test --debug-codegen
-<<<<<<< HEAD
-   call execute_command_line('fpm run fortran -- --debug-codegen /tmp/test_debug.f '// &
-                                      '> /dev/null 2>&1', &
-                                      exitstat=iostat)
-            inquire (file='/tmp/test_debug_codegen.json', exist=file_exists)
-            if (.not. file_exists) then
-                print *, '  FAIL: --debug-codegen did not create expected file'
-=======
             call execute_command_line('fpm run fortran -- '//get_temp_file_path(create_temp_dir('fortran_test'), 'test_debug.f')//' '// &
                               '--debug-codegen > '//get_temp_file_path(create_temp_dir('fortran_test'), 'debug_codegen.json')//' 2>/dev/null', &
                                       exitstat=iostat)
             if (iostat /= 0) then
                 print *, '  FAIL: --debug-codegen failed'
->>>>>>> 9bd446c6
                 test_debug_output_pipeline = .false.
                 return
             end if
@@ -189,12 +129,8 @@
             print *, '  PASS: All debug output flags work'
 
             ! Clean up
-<<<<<<< HEAD
-           call execute_command_line('rm -f /tmp/test_debug.f /tmp/test_debug_*.json', &
-=======
             call execute_command_line('rm -f '//get_temp_file_path(create_temp_dir('fortran_test'), 'test_debug.f')//' '// &
                   get_temp_file_path(create_temp_dir('fortran_test'), 'debug_*.json'), &
->>>>>>> 9bd446c6
                                       exitstat=iostat)
         end block
 
@@ -210,13 +146,8 @@
             integer :: unit
 
             ! Create minimal tokens JSON
-<<<<<<< HEAD
-            open (newunit=unit, file='/tmp/pipeline_tokens.json', action='write', &
-                  iostat=iostat)
-=======
             open(newunit=unit, file=get_temp_file_path(create_temp_dir('fortran_test'), 'pipeline_tokens.json'), action='write', &
                  iostat=iostat)
->>>>>>> 9bd446c6
             if (iostat /= 0) then
                 print *, 'FAIL: Could not create tokens JSON'
                 test_json_pipeline_workflow = .false.
@@ -227,11 +158,7 @@
             close (unit)
 
             ! Test --from-tokens
-<<<<<<< HEAD
-           call execute_command_line('fpm run fortran -- /tmp/pipeline_tokens.json '// &
-=======
             call execute_command_line('fpm run fortran -- '//get_temp_file_path(create_temp_dir('fortran_test'), 'pipeline_tokens.json')//' ' // &
->>>>>>> 9bd446c6
                                       '--from-tokens > /dev/null 2>&1', exitstat=iostat)
             if (iostat == 0) then
                 print *, '  PASS: --from-tokens pipeline works'
@@ -241,22 +168,13 @@
             end if
 
             ! Create minimal AST JSON
-<<<<<<< HEAD
-            open (newunit=unit, file='/tmp/pipeline_ast.json', action='write', &
-                  iostat=iostat)
-=======
             open(newunit=unit, file=get_temp_file_path(create_temp_dir('fortran_test'), 'pipeline_ast.json'), action='write', &
                  iostat=iostat)
->>>>>>> 9bd446c6
             write (unit, '(a)') '{"type": "program", "name": "test"}'
             close (unit)
 
             ! Test --from-ast
-<<<<<<< HEAD
-            call execute_command_line('fpm run fortran -- /tmp/pipeline_ast.json '// &
-=======
             call execute_command_line('fpm run fortran -- '//get_temp_file_path(create_temp_dir('fortran_test'), 'pipeline_ast.json')//' ' // &
->>>>>>> 9bd446c6
                                       '--from-ast > /dev/null 2>&1', exitstat=iostat)
             if (iostat == 0) then
                 print *, '  PASS: --from-ast pipeline works'
@@ -279,11 +197,7 @@
         block
             integer :: iostat
 
-<<<<<<< HEAD
-            call execute_command_line('fpm run fortran -- /tmp/nonexistent.f > '// &
-=======
             call execute_command_line('fpm run fortran -- '//get_temp_file_path(create_temp_dir('fortran_test'), 'nonexistent.f')//' > ' // &
->>>>>>> 9bd446c6
                                       '/dev/null 2>&1', exitstat=iostat)
             if (iostat /= 0) then
                 print *, '  PASS: Non-existent file properly handled'
@@ -298,19 +212,11 @@
             integer :: iostat
             integer :: unit
 
-<<<<<<< HEAD
-            open (newunit=unit, file='/tmp/invalid.json', action='write', iostat=iostat)
-            write (unit, '(a)') 'invalid json content'
-            close (unit)
-
-            call execute_command_line('fpm run fortran -- /tmp/invalid.json '// &
-=======
             open(newunit=unit, file=get_temp_file_path(create_temp_dir('fortran_test'), 'invalid.json'), action='write', iostat=iostat)
             write (unit, '(a)') 'invalid json content'
             close (unit)
 
             call execute_command_line('fpm run fortran -- '//get_temp_file_path(create_temp_dir('fortran_test'), 'invalid.json')//' ' // &
->>>>>>> 9bd446c6
                                       '--from-tokens > /dev/null 2>&1', exitstat=iostat)
             if (iostat /= 0) then
                 print *, '  PASS: Invalid JSON properly handled'
