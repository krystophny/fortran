program test_notebook_system
    use temp_utils, only: temp_dir_manager
    implicit none

    logical :: all_tests_passed

    print *, '=== Notebook System Tests ==='
    print *

    all_tests_passed = .true.

    ! Test 1: CLI help message includes notebook options
    call test_cli_help_includes_notebook(all_tests_passed)

    ! Test 2: Notebook CLI execution produces output file
    call test_notebook_cli_execution(all_tests_passed)

    ! Test 3: Output file contains expected content
    call test_output_file_content(all_tests_passed)

    ! Test 4: Cache performance (second run should be faster)
    call test_cache_performance(all_tests_passed)

    if (all_tests_passed) then
        print *
        print *, 'All notebook system tests passed!'
        stop 0
    else
        print *
        print *, 'Some system tests failed!'
        stop 1
    end if

contains

    subroutine test_cli_help_includes_notebook(passed)
        logical, intent(inout) :: passed
        character(len=512) :: command
        character(len=:), allocatable :: output
        integer :: exit_code

        print *, 'Test 1: CLI help includes notebook options'

        ! Execute help command
        command = 'fpm run fortran -- --help'
        call execute_and_capture(command, output, exit_code)

        ! Check for notebook-related content
        if (index(output, '--notebook') == 0) then
            print *, '  FAIL: --notebook flag not found in help'
            passed = .false.
            return
        end if

        if (index(output, 'Notebook Mode:') == 0) then
            print *, '  FAIL: Notebook Mode section not found in help'
            passed = .false.
            return
        end if

        if (index(output, '--output') == 0) then
            print *, '  FAIL: --output flag not found in help'
            passed = .false.
            return
        end if

        print *, '  PASS'

    end subroutine test_cli_help_includes_notebook

    subroutine test_notebook_cli_execution(passed)
        logical, intent(inout) :: passed
        character(len=512) :: command
        character(len=:), allocatable :: output
        integer :: exit_code
        logical :: file_exists

        print *, 'Test 2: Notebook CLI execution'

        ! Clean up any existing test output
<<<<<<< HEAD
        call execute_command_line('rm -f /tmp/test_system_notebook.md')

        ! Execute notebook command
        command = 'fpm run fortran -- --notebook '// &
             'example/scientific/notebook/simple_math.f -o /tmp/test_system_notebook.md'
=======
        block
            type(temp_dir_manager) :: temp_mgr
            character(len=:), allocatable :: output_file

            call temp_mgr%create('notebook_test')
            output_file = temp_mgr%get_file_path('test_system_notebook.md')

            ! Execute notebook command
            command = 'fpm run fortran -- --notebook '// &
                      'example/notebook/simple_math.f -o "'//output_file//'"'
        end block
>>>>>>> 9bd446c6
        call execute_and_capture(command, output, exit_code)

        ! Check command succeeded
        if (exit_code /= 0) then
            print *, '  FAIL: Notebook execution failed with exit code', exit_code
            print *, '  Output:', output
            passed = .false.
            return
        end if

        ! Check output file was created
<<<<<<< HEAD
        inquire (file='/tmp/test_system_notebook.md', exist=file_exists)
=======
        block
            type(temp_dir_manager) :: temp_mgr
            character(len=:), allocatable :: output_file

            call temp_mgr%create('notebook_test')
            output_file = temp_mgr%get_file_path('test_system_notebook.md')
            inquire (file=output_file, exist=file_exists)
        end block
>>>>>>> 9bd446c6
        if (.not. file_exists) then
            print *, '  FAIL: Output file not created'
            passed = .false.
            return
        end if

        print *, '  PASS'

    end subroutine test_notebook_cli_execution

    subroutine test_output_file_content(passed)
        logical, intent(inout) :: passed
        character(len=:), allocatable :: content

        print *, 'Test 3: Output file content validation'

        ! Read the output file
<<<<<<< HEAD
        call read_file_content('/tmp/test_system_notebook.md', content)
=======
        block
            type(temp_dir_manager) :: temp_mgr
            character(len=:), allocatable :: output_file

            call temp_mgr%create('notebook_test')
            output_file = temp_mgr%get_file_path('test_system_notebook.md')
            call read_file_content(output_file, content)
        end block
>>>>>>> 9bd446c6

        if (len(content) == 0) then
            print *, '  FAIL: Output file is empty'
            passed = .false.
            return
        end if

        ! Check for expected markdown content
        if (index(content, '# Simple Mathematical Computations') == 0) then
            print *, '  FAIL: Main title not found'
            passed = .false.
            return
        end if

        if (index(content, '```fortran') == 0) then
            print *, '  FAIL: Code blocks not found'
            passed = .false.
            return
        end if

        if (index(content, 'Basic Arithmetic Operations') == 0) then
            print *, '  FAIL: Section headers not found'
            passed = .false.
            return
        end if

        print *, '  PASS'

    end subroutine test_output_file_content

    subroutine test_cache_performance(passed)
        logical, intent(inout) :: passed
        character(len=512) :: command
        character(len=:), allocatable :: output1, output2
        integer :: exit_code1, exit_code2
        real :: start_time, end_time, time1, time2

        print *, 'Test 4: Cache performance verification'

        ! First run (cache miss)
        call cpu_time(start_time)
<<<<<<< HEAD
        command = 'fpm run fortran -- --notebook '// &
                'example/scientific/notebook/arrays_loops.f -o /tmp/test_cache_perf1.md'
        call execute_and_capture(command, output1, exit_code1)
=======
        block
            type(temp_dir_manager) :: temp_mgr
            character(len=:), allocatable :: output_file

            call temp_mgr%create('cache_perf_test')
            output_file = temp_mgr%get_file_path('test_cache_perf1.md')
            command = 'fpm run fortran -- --notebook '// &
                      'example/notebook/arrays_loops.f -o "'//output_file//'"'
            call execute_and_capture(command, output1, exit_code1)
        end block
>>>>>>> 9bd446c6
        call cpu_time(end_time)
        time1 = end_time - start_time

        ! Second run (cache hit)
        call cpu_time(start_time)
<<<<<<< HEAD
        command = 'fpm run fortran -- --notebook '// &
                'example/scientific/notebook/arrays_loops.f -o /tmp/test_cache_perf2.md'
        call execute_and_capture(command, output2, exit_code2)
=======
        block
            type(temp_dir_manager) :: temp_mgr
            character(len=:), allocatable :: output_file

            call temp_mgr%create('cache_perf_test')
            output_file = temp_mgr%get_file_path('test_cache_perf2.md')
            command = 'fpm run fortran -- --notebook '// &
                      'example/notebook/arrays_loops.f -o "'//output_file//'"'
            call execute_and_capture(command, output2, exit_code2)
        end block
>>>>>>> 9bd446c6
        call cpu_time(end_time)
        time2 = end_time - start_time

        ! Both should succeed
        if (exit_code1 /= 0 .or. exit_code2 /= 0) then
            print *, '  FAIL: One of the executions failed'
            passed = .false.
            return
        end if

        ! Second run should be at least as fast as first (with some tolerance)
        if (time2 > time1*2.0) then
    print *, '  WARNING: Second run not significantly faster (', time2, 'vs', time1, ')'
            ! Don't fail the test as timing can be variable
        end if

        print *, '  PASS'

    end subroutine test_cache_performance

    subroutine execute_and_capture(command, output, exit_code)
        character(len=*), intent(in) :: command
        character(len=:), allocatable, intent(out) :: output
        integer, intent(out) :: exit_code

        character(len=256) :: temp_file
        character(len=512) :: full_command
        integer :: unit, iostat, file_size
<<<<<<< HEAD

        temp_file = '/tmp/fortran_system_test.out'
=======
        type(temp_dir_manager) :: temp_mgr

        call temp_mgr%create('fortran_system_test')
        temp_file = temp_mgr%get_file_path('fortran_system_test.out')
>>>>>>> 9bd446c6

        full_command = trim(command)//' > '//trim(temp_file)//' 2>&1'
        call execute_command_line(full_command, exitstat=exit_code)

        inquire (file=temp_file, size=file_size)

        if (file_size > 0) then
            open (newunit=unit, file=temp_file, status='old', &
                  access='stream', form='unformatted', iostat=iostat)

            if (iostat == 0) then
                allocate (character(len=file_size) :: output)
                read (unit, iostat=iostat) output
                close (unit)
            else
                output = ""
            end if
        else
            output = ""
        end if

<<<<<<< HEAD
        call execute_command_line('rm -f '//trim(temp_file))

=======
>>>>>>> 9bd446c6
    end subroutine execute_and_capture

    subroutine read_file_content(filename, content)
        character(len=*), intent(in) :: filename
        character(len=:), allocatable, intent(out) :: content

        integer :: unit, iostat, file_size
        logical :: file_exists

        inquire (file=filename, exist=file_exists, size=file_size)

        if (.not. file_exists .or. file_size <= 0) then
            content = ""
            return
        end if

        open (newunit=unit, file=filename, status='old', &
              access='stream', form='unformatted', iostat=iostat)

        if (iostat /= 0) then
            content = ""
            return
        end if

        allocate (character(len=file_size) :: content)
        read (unit, iostat=iostat) content
        close (unit)

        if (iostat /= 0) then
            content = ""
        end if

    end subroutine read_file_content

end program test_notebook_system<|MERGE_RESOLUTION|>--- conflicted
+++ resolved
@@ -78,13 +78,6 @@
         print *, 'Test 2: Notebook CLI execution'
 
         ! Clean up any existing test output
-<<<<<<< HEAD
-        call execute_command_line('rm -f /tmp/test_system_notebook.md')
-
-        ! Execute notebook command
-        command = 'fpm run fortran -- --notebook '// &
-             'example/scientific/notebook/simple_math.f -o /tmp/test_system_notebook.md'
-=======
         block
             type(temp_dir_manager) :: temp_mgr
             character(len=:), allocatable :: output_file
@@ -96,7 +89,6 @@
             command = 'fpm run fortran -- --notebook '// &
                       'example/notebook/simple_math.f -o "'//output_file//'"'
         end block
->>>>>>> 9bd446c6
         call execute_and_capture(command, output, exit_code)
 
         ! Check command succeeded
@@ -108,9 +100,6 @@
         end if
 
         ! Check output file was created
-<<<<<<< HEAD
-        inquire (file='/tmp/test_system_notebook.md', exist=file_exists)
-=======
         block
             type(temp_dir_manager) :: temp_mgr
             character(len=:), allocatable :: output_file
@@ -119,7 +108,6 @@
             output_file = temp_mgr%get_file_path('test_system_notebook.md')
             inquire (file=output_file, exist=file_exists)
         end block
->>>>>>> 9bd446c6
         if (.not. file_exists) then
             print *, '  FAIL: Output file not created'
             passed = .false.
@@ -137,9 +125,6 @@
         print *, 'Test 3: Output file content validation'
 
         ! Read the output file
-<<<<<<< HEAD
-        call read_file_content('/tmp/test_system_notebook.md', content)
-=======
         block
             type(temp_dir_manager) :: temp_mgr
             character(len=:), allocatable :: output_file
@@ -148,7 +133,6 @@
             output_file = temp_mgr%get_file_path('test_system_notebook.md')
             call read_file_content(output_file, content)
         end block
->>>>>>> 9bd446c6
 
         if (len(content) == 0) then
             print *, '  FAIL: Output file is empty'
@@ -190,11 +174,6 @@
 
         ! First run (cache miss)
         call cpu_time(start_time)
-<<<<<<< HEAD
-        command = 'fpm run fortran -- --notebook '// &
-                'example/scientific/notebook/arrays_loops.f -o /tmp/test_cache_perf1.md'
-        call execute_and_capture(command, output1, exit_code1)
-=======
         block
             type(temp_dir_manager) :: temp_mgr
             character(len=:), allocatable :: output_file
@@ -205,17 +184,11 @@
                       'example/notebook/arrays_loops.f -o "'//output_file//'"'
             call execute_and_capture(command, output1, exit_code1)
         end block
->>>>>>> 9bd446c6
         call cpu_time(end_time)
         time1 = end_time - start_time
 
         ! Second run (cache hit)
         call cpu_time(start_time)
-<<<<<<< HEAD
-        command = 'fpm run fortran -- --notebook '// &
-                'example/scientific/notebook/arrays_loops.f -o /tmp/test_cache_perf2.md'
-        call execute_and_capture(command, output2, exit_code2)
-=======
         block
             type(temp_dir_manager) :: temp_mgr
             character(len=:), allocatable :: output_file
@@ -226,7 +199,6 @@
                       'example/notebook/arrays_loops.f -o "'//output_file//'"'
             call execute_and_capture(command, output2, exit_code2)
         end block
->>>>>>> 9bd446c6
         call cpu_time(end_time)
         time2 = end_time - start_time
 
@@ -255,15 +227,10 @@
         character(len=256) :: temp_file
         character(len=512) :: full_command
         integer :: unit, iostat, file_size
-<<<<<<< HEAD
-
-        temp_file = '/tmp/fortran_system_test.out'
-=======
         type(temp_dir_manager) :: temp_mgr
 
         call temp_mgr%create('fortran_system_test')
         temp_file = temp_mgr%get_file_path('fortran_system_test.out')
->>>>>>> 9bd446c6
 
         full_command = trim(command)//' > '//trim(temp_file)//' 2>&1'
         call execute_command_line(full_command, exitstat=exit_code)
@@ -285,11 +252,6 @@
             output = ""
         end if
 
-<<<<<<< HEAD
-        call execute_command_line('rm -f '//trim(temp_file))
-
-=======
->>>>>>> 9bd446c6
     end subroutine execute_and_capture
 
     subroutine read_file_content(filename, content)
