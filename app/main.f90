--- conflicted
+++ resolved
@@ -1,23 +1,15 @@
 program main
     use cli, only: parse_arguments
     use runner, only: run_fortran_file
-<<<<<<< HEAD
     use frontend_integration, only: compile_with_frontend, compile_with_frontend_debug, is_simple_fortran_file
     use frontend, only: compile_from_tokens_json, compile_from_ast_json, compile_from_semantic_json, compilation_options_t
-=======
-  use frontend_integration, only: compile_with_frontend, compile_with_frontend_debug, is_simple_fortran_file
-  use frontend, only: compile_from_tokens_json, compile_from_ast_json, compile_from_semantic_json, compilation_options_t
->>>>>>> 9bd446c6
     use cache, only: clear_cache, get_cache_info
     use debug_state, only: set_debug_flags
     use logger, only: set_verbose_level
     use notebook_parser
     use notebook_executor
     use notebook_renderer
-<<<<<<< HEAD
-=======
     use temp_utils, only: create_temp_dir, get_temp_file_path
->>>>>>> 9bd446c6
     implicit none
 
   character(len=256) :: filename, custom_cache_dir, custom_config_dir, notebook_output, custom_flags
@@ -101,11 +93,7 @@
         print '(a)', 'Arguments:'
         print '(a)', '  <file>        Path to Fortran source file'
         print '(a)', '                .f90/.F90 = Standard Fortran (no preprocessing)'
-<<<<<<< HEAD
 print '(a)', '                .f/.F     = Lowercase Fortran (frontend with type inference)'
-=======
-print '(a)', '                .f/.F     = Simple Fortran (frontend with type inference)'
->>>>>>> 9bd446c6
         print '(a)', ''
         print '(a)', 'Options:'
         print '(a)', '  -h, --help        Show this help message'
@@ -149,19 +137,11 @@
         integer :: unit, ios
         logical :: is_lazy_fortran
 
-<<<<<<< HEAD
         ! Check if input is a .f file (lowercase fortran)
         is_lazy_fortran = is_simple_fortran_file(input_file)
 
         ! Create temporary output file
-        temp_output = trim(input_file)//'.tmp.f90'
-=======
-        ! Check if input is a .f file (lazy fortran)
-        is_lazy_fortran = is_simple_fortran_file(input_file)
-
-        ! Create temporary output file
         temp_output = get_temp_file_path(create_temp_dir('fortran_main'), 'output.f90')
->>>>>>> 9bd446c6
 
         ! Process based on file type
         if (is_lazy_fortran) then
@@ -276,23 +256,11 @@
                 if (verbose_level > 0) then
                     print '(a)', 'Running file with cleared cache...'
                 end if
-<<<<<<< HEAD
-                block
-                    character(len=:), allocatable :: filename_copy
-                    filename_copy = filename
-      call run_fortran_file(filename_copy, exit_code, verbose_level, custom_cache_dir, &
-                                          '', 0, .false., '')
-                    if (exit_code /= 0) then
-                        stop 1
-                    end if
-                end block
-=======
-           call run_fortran_file(filename, exit_code, verbose_level, custom_cache_dir, &
+                call run_fortran_file(filename, exit_code, verbose_level, custom_cache_dir, &
                                       '', 0, .false., '')
                 if (exit_code /= 0) then
                     stop 1
                 end if
->>>>>>> 9bd446c6
             end if
         else
             print '(a)', 'Error: Failed to clear cache'
