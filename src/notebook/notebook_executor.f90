--- conflicted
+++ resolved
@@ -295,275 +295,6 @@
         type(notebook_t), intent(in) :: notebook
         character(len=:), allocatable, intent(out) :: variables_section
 
-<<<<<<< HEAD
-        ! Implement proper variable analysis by scanning cells
-        character(len=:), allocatable :: var_declarations(:)
-        character(len=:), allocatable :: var_names(:)
-        character(len=:), allocatable :: var_types(:)
-        integer :: num_vars, i, j
-        logical :: var_exists
-
-        ! Initialize arrays
-        allocate (character(len=64) :: var_names(0))
-        allocate (character(len=32) :: var_types(0))
-        num_vars = 0
-
-        ! Scan all code cells for variable usage
-        do i = 1, notebook%num_cells
-            if (notebook%cells(i)%cell_type == CELL_CODE) then
-  call analyze_cell_variables(notebook%cells(i)%content, var_names, var_types, num_vars)
-            end if
-        end do
-
-        ! Generate variable declarations
-        variables_section = ""
-
-        ! Group variables by type
-        call generate_variable_declarations_by_type(var_names, var_types, num_vars, variables_section)
-
-        ! Always include temp_str for print transformations
-        if (len(variables_section) > 0) then
-            variables_section = variables_section//new_line('a')// &
-                      '    character(len=1024) :: temp_str  ! For print transformations'
-        else
-  variables_section = '    character(len=1024) :: temp_str  ! For print transformations'
-        end if
-
-    end subroutine analyze_notebook_variables
-
-    !> Analyze variables in a single cell's content
-    subroutine analyze_cell_variables(cell_content, var_names, var_types, num_vars)
-        character(len=*), intent(in) :: cell_content
-        character(len=:), allocatable, intent(inout) :: var_names(:)
-        character(len=:), allocatable, intent(inout) :: var_types(:)
-        integer, intent(inout) :: num_vars
-
-        character(len=:), allocatable :: lines(:)
-        integer :: num_lines, i, j
-        character(len=:), allocatable :: line
-
-        ! Split content into lines
-        call split_content_lines(cell_content, lines, num_lines)
-
-        do i = 1, num_lines
-            line = trim(lines(i))
-
-            ! Skip empty lines and comments
-            if (len(line) == 0 .or. line(1:1) == '!') cycle
-
-            ! Look for assignment statements (simple heuristic)
-            if (index(line, '=') > 0) then
-                call extract_assignment_variable(line, var_names, var_types, num_vars)
-            end if
-
-            ! Look for explicit declarations
-            if (index(line, '::') > 0) then
-                call extract_declared_variable(line, var_names, var_types, num_vars)
-            end if
-        end do
-
-    end subroutine analyze_cell_variables
-
-    !> Extract variable from assignment statement
-    subroutine extract_assignment_variable(line, var_names, var_types, num_vars)
-        character(len=*), intent(in) :: line
-        character(len=:), allocatable, intent(inout) :: var_names(:)
-        character(len=:), allocatable, intent(inout) :: var_types(:)
-        integer, intent(inout) :: num_vars
-
-        integer :: eq_pos, i
-        character(len=:), allocatable :: var_name, var_type
-
-        eq_pos = index(line, '=')
-        if (eq_pos > 1) then
-            var_name = trim(adjustl(line(1:eq_pos - 1)))
-
-            ! Simple type inference based on assignment value
-            var_type = infer_type_from_assignment(line(eq_pos + 1:))
-
-            ! Check if variable already exists
-            if (.not. variable_exists(var_name, var_names, num_vars)) then
-                call add_variable(var_name, var_type, var_names, var_types, num_vars)
-            end if
-        end if
-
-    end subroutine extract_assignment_variable
-
-    !> Extract variable from explicit declaration
-    subroutine extract_declared_variable(line, var_names, var_types, num_vars)
-        character(len=*), intent(in) :: line
-        character(len=:), allocatable, intent(inout) :: var_names(:)
-        character(len=:), allocatable, intent(inout) :: var_types(:)
-        integer, intent(inout) :: num_vars
-
-        integer :: dcolon_pos, i
-        character(len=:), allocatable :: type_part, var_part, var_name, var_type
-
-        dcolon_pos = index(line, '::')
-        if (dcolon_pos > 1) then
-            type_part = trim(adjustl(line(1:dcolon_pos - 1)))
-            var_part = trim(adjustl(line(dcolon_pos + 2:)))
-
-            ! Extract variable name (first word after ::)
-            i = index(var_part, ' ')
-            if (i > 0) then
-                var_name = var_part(1:i - 1)
-            else
-                var_name = var_part
-            end if
-
-            ! Remove any array dimensions or initializations
-            i = index(var_name, '(')
-            if (i > 0) var_name = var_name(1:i - 1)
-            i = index(var_name, '=')
-            if (i > 0) var_name = var_name(1:i - 1)
-
-            var_type = trim(type_part)
-
-            ! Check if variable already exists
-            if (.not. variable_exists(var_name, var_names, num_vars)) then
-                call add_variable(var_name, var_type, var_names, var_types, num_vars)
-            end if
-        end if
-
-    end subroutine extract_declared_variable
-
-    !> Infer type from assignment value
-    function infer_type_from_assignment(value_str) result(var_type)
-        character(len=*), intent(in) :: value_str
-        character(len=:), allocatable :: var_type
-
-        character(len=:), allocatable :: value
-
-        value = trim(adjustl(value_str))
-
-        ! Check for string literals
-        if (len(value) > 0 .and. (value(1:1) == '"' .or. value(1:1) == "'")) then
-            var_type = 'character(len=256)'
-            ! Check for real numbers
-        else if (index(value, '.') > 0 .or. index(value, 'd') > 0 .or. index(value, 'D') > 0) then
-            var_type = 'real(8)'
-            ! Check for logical values
-        else if (value == '.true.' .or. value == '.false.') then
-            var_type = 'logical'
-            ! Default to integer for numeric values
-        else
-            var_type = 'integer'
-        end if
-
-    end function infer_type_from_assignment
-
-    !> Check if variable already exists
-    function variable_exists(var_name, var_names, num_vars) result(exists)
-        character(len=*), intent(in) :: var_name
-        character(len=:), allocatable, intent(in) :: var_names(:)
-        integer, intent(in) :: num_vars
-        logical :: exists
-
-        integer :: i
-
-        exists = .false.
-        do i = 1, num_vars
-            if (var_names(i) == var_name) then
-                exists = .true.
-                return
-            end if
-        end do
-
-    end function variable_exists
-
-    !> Add variable to lists
-    subroutine add_variable(var_name, var_type, var_names, var_types, num_vars)
-        character(len=*), intent(in) :: var_name, var_type
-        character(len=:), allocatable, intent(inout) :: var_names(:)
-        character(len=:), allocatable, intent(inout) :: var_types(:)
-        integer, intent(inout) :: num_vars
-
-        character(len=:), allocatable :: temp_names(:), temp_types(:)
-
-        ! Extend arrays
-        allocate (character(len=64) :: temp_names(num_vars + 1))
-        allocate (character(len=32) :: temp_types(num_vars + 1))
-
-        if (num_vars > 0) then
-            temp_names(1:num_vars) = var_names(1:num_vars)
-            temp_types(1:num_vars) = var_types(1:num_vars)
-        end if
-
-        temp_names(num_vars + 1) = var_name
-        temp_types(num_vars + 1) = var_type
-
-        var_names = temp_names
-        var_types = temp_types
-        num_vars = num_vars + 1
-
-    end subroutine add_variable
-
-    !> Generate variable declarations grouped by type
-    subroutine generate_variable_declarations_by_type(var_names, var_types, num_vars, variables_section)
-        character(len=:), allocatable, intent(in) :: var_names(:)
-        character(len=:), allocatable, intent(in) :: var_types(:)
-        integer, intent(in) :: num_vars
-        character(len=:), allocatable, intent(inout) :: variables_section
-
-        character(len=:), allocatable :: unique_types(:)
-        integer :: num_types, i, j
-        character(len=:), allocatable :: type_vars
-        logical :: type_exists
-
-        if (num_vars == 0) return
-
-        ! Find unique types
-        allocate (character(len=32) :: unique_types(0))
-        num_types = 0
-
-        do i = 1, num_vars
-            type_exists = .false.
-            do j = 1, num_types
-                if (unique_types(j) == var_types(i)) then
-                    type_exists = .true.
-                    exit
-                end if
-            end do
-
-            if (.not. type_exists) then
-                block
-                    character(len=:), allocatable :: temp_types(:)
-                    allocate (character(len=32) :: temp_types(num_types + 1))
-                    if (num_types > 0) then
-                        temp_types(1:num_types) = unique_types(1:num_types)
-                    end if
-                    temp_types(num_types + 1) = var_types(i)
-                    unique_types = temp_types
-                    num_types = num_types + 1
-                end block
-            end if
-        end do
-
-        ! Generate declarations for each type
-        do i = 1, num_types
-            type_vars = ""
-
-            ! Collect all variables of this type
-            do j = 1, num_vars
-                if (var_types(j) == unique_types(i)) then
-                    if (len(type_vars) > 0) then
-                        type_vars = type_vars//", "
-                    end if
-                    type_vars = type_vars//trim(var_names(j))
-                end if
-            end do
-
-            ! Add declaration line
-            if (len(variables_section) > 0) then
-                variables_section = variables_section//new_line('a')
-            end if
- variables_section = variables_section//'    '//trim(unique_types(i))//' :: '//type_vars
-        end do
-
-    end subroutine generate_variable_declarations_by_type
-
-=======
         ! For now, use common variable types
         ! TODO: Implement proper variable analysis
         variables_section = '    real(8) :: x, y, z, sum, diff, product, quotient' // new_line('a') // &
@@ -573,8 +304,6 @@
                       '    character(len=1024) :: temp_str  ! For print transformations'
 
     end subroutine analyze_notebook_variables
-
->>>>>>> 9bd446c6
     function generate_cell_procedure(cell, cell_number) result(procedure_code)
         type(cell_t), intent(in) :: cell
         integer, intent(in) :: cell_number
@@ -1007,29 +736,12 @@
                 temp_dir = temp_dir(1:len(temp_dir) - 1)
             end if
         else
-<<<<<<< HEAD
-            temp_dir = '/tmp/fortran_notebook_'//trim(int_to_str(get_process_id()))
-            call execute_command_line('mkdir -p '//trim(temp_dir))
-=======
             temp_dir = create_temp_dir('fortran_notebook')
             ! Directory already created by create_temp_dir
->>>>>>> 9bd446c6
         end if
 
     end subroutine create_temp_notebook_dir
 
-<<<<<<< HEAD
-    subroutine cleanup_temp_dir(temp_dir)
-        character(len=*), intent(in) :: temp_dir
-        character(len=512) :: command
-
-        command = 'rm -rf '//trim(temp_dir)
-        call execute_command_line(command)
-
-    end subroutine cleanup_temp_dir
-
-=======
->>>>>>> 9bd446c6
     subroutine execute_and_capture(command, output, exit_code)
         character(len=*), intent(in) :: command
         character(len=:), allocatable, intent(out) :: output
@@ -1039,11 +751,7 @@
         character(len=512) :: full_command
         integer :: unit, iostat, file_size
 
-<<<<<<< HEAD
-        temp_file = '/tmp/fortran_exec_'//trim(int_to_str(get_process_id()))//'.out'
-=======
-     temp_file = get_temp_file_path(create_temp_dir('fortran_exec'), 'fortran_exec.out')
->>>>>>> 9bd446c6
+        temp_file = get_temp_file_path(create_temp_dir('fortran_exec'), 'fortran_exec.out')
 
         full_command = trim(command)//' > '//trim(temp_file)//' 2>&1'
         call execute_command_line(full_command, exitstat=exit_code)
